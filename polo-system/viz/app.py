# 스펙(JSON 유사 딕셔너리) 리스트를 받아 각 항목을 PNG로 렌더링
import os
from copy import deepcopy
from registry import get as gram_get
from switch import make_opts, resolve_label, merge_caption
import importlib, pkgutil, time, json, sys
from pathlib import Path
from matplotlib import font_manager, rcParams
from matplotlib.font_manager import FontProperties
import matplotlib as mpl
from fastapi import FastAPI, HTTPException
from pydantic import BaseModel
from typing import Optional
import uvicorn

DEVICE = "cpu"
GPU_AVAILABLE = False

mpl.rcParams["savefig.dpi"] = 220
mpl.rcParams["figure.dpi"] = 220
mpl.rcParams["axes.unicode_minus"] = False

print("🔧 Viz 서비스: CPU 모드로 실행 (GPU 메모리 절약)")
print(f"🔧 디바이스: {DEVICE}")

# -----------------------
# Helper functions
# -----------------------
_MT_MAP = {
    "≈": r"$\approx$", "×": r"$\times$", "∈": r"$\in$",
    "→": r"$\rightarrow$", "≥": r"$\geq$", "≤": r"$\leq$", "−": "-"
}
def _mt(s):
    if not isinstance(s, str):
        return s
    out = s
    for k, v in _MT_MAP.items():
        out = out.replace(k, v)
    return out

def _mtexify_value(v):
    if isinstance(v, str):
        return _mt(v)
    if isinstance(v, dict):
        return {k: _mtexify_value(x) for k, x in v.items()}
    if isinstance(v, list):
        return [_mtexify_value(x) for x in v]
    return v

def _present_families(candidates):
    present = []
    for name in candidates:
        if not name:
            continue
        try:
            path = font_manager.findfont(
                FontProperties(family=name),
                fallback_to_default=False,
            )
        except Exception:
            path = ""
        if path and os.path.exists(path):
            try:
                fam = FontProperties(fname=path).get_name()
            except Exception:
                fam = name
            present.append(fam)
    return present

def _as_text(maybe):
    if maybe is None:
        return ""
    if isinstance(maybe, str):
        return maybe.strip()
    if isinstance(maybe, list):
        parts = []
        for x in maybe:
            if isinstance(x, str) and x.strip():
                parts.append(x.strip())
            elif isinstance(x, dict):
                t = x.get("text") or x.get("content") or x.get("value")
                if isinstance(t, str) and t.strip():
                    parts.append(t.strip())
        return "\n".join([p for p in parts if p])
    if isinstance(maybe, dict):
        t = maybe.get("text") or maybe.get("content") or maybe.get("value")
        return t.strip() if isinstance(t, str) else ""
    return ""

def _extract_para_text(p: dict) -> str:
    orig = _as_text(p.get("easy_paragraph_text"))
    a = _as_text(p.get("easy_content"))
    b = _as_text(p.get("easy_paragraph_content"))
    c = _as_text(p.get("content"))
    d = _as_text(p.get("rewritten_text"))
    e = _as_text(p.get("text"))

    pieces = [x for x in [orig, a, b, c, d, e] if x]
    if not pieces:
        return ""

    seen = set()
    merged = []
    for seg in pieces:
        key = seg.strip()
        if key and key not in seen:
            merged.append(seg)
            seen.add(key)
    return "\n".join(merged).strip()

def _setup_matplotlib_fonts():
    here = Path(__file__).parent
    font_file_candidates = [
        os.getenv("FONT_KR_PATH"),
        str(here / "fonts" / "NotoSansKR-Regular.otf"),
        str(here / "fonts" / "NanumGothic.ttf"),
        "/usr/share/fonts/opentype/noto/NotoSansCJK-Regular.ttc",
        "/usr/share/fonts/truetype/noto/NotoSansKR-Regular.otf",
        "/System/Library/Fonts/AppleSDGothicNeo.ttc",
        "C:\\Windows\\Fonts\\malgun.ttf",
    ]
    for p in filter(None, font_file_candidates):
        try:
            if os.path.exists(p):
                font_manager.fontManager.addfont(p)
                break
        except Exception:
            pass

    kr_candidates = (
        [os.getenv("FONT_KR_FAMILY")] if os.getenv("FONT_KR_FAMILY") else []
    ) + [
        "Noto Sans KR", "Noto Sans CJK KR", "Apple SD Gothic Neo",
        "Malgun Gothic", "NanumGothic", "Source Han Sans K", "Source Han Sans KR",
    ]
    sym_candidates = ["Noto Sans Symbols 2", "Segoe UI Symbol", "DejaVu Sans"]

    kr_present = _present_families(kr_candidates)
    sym_present = _present_families(sym_candidates)

    family = []
    if kr_present:
        family.append(kr_present[0])
    family += (sym_present or ["DejaVu Sans"])

    rcParams["font.family"] = family
    rcParams["font.sans-serif"] = family
    rcParams["axes.unicode_minus"] = False
    rcParams["mathtext.fontset"] = "dejavusans"

def _prepare_outdir(outdir, clear=False, patterns=("*.png", "*.json")):
    os.makedirs(outdir, exist_ok=True)
    if not clear:
        return
    p = Path(outdir)
    for pat in patterns:
        for f in p.glob(pat):
            try:
                f.unlink()
            except Exception:
                pass

_GRAMMARS_LOADED = False
def _ensure_grammars_loaded():
    global _GRAMMARS_LOADED
    if _GRAMMARS_LOADED:
        return
    pkg_dir = Path(__file__).parent / "templates" / "grammars"
    viz_dir = str(Path(__file__).parent.resolve())
    if viz_dir not in sys.path:
        sys.path.insert(0, viz_dir)
    for m in pkgutil.iter_modules([str(pkg_dir)]):
        importlib.import_module(f"templates.grammars.{m.name}")
    _GRAMMARS_LOADED = True

def _localize_value(v, opts):
    if isinstance(v, dict) and (("ko" in v) or ("en" in v)):
        return resolve_label(v, opts)
    if isinstance(v, dict):
        return {k: _localize_value(sub, opts) for k, sub in v.items()}
    if isinstance(v, list):
        return [_localize_value(x, opts) for x in v]
    return v

def _inject_labels_into_inputs(item, inputs, opts):
    if "labels" in item:
        resolved = resolve_label(item["labels"] or {}, opts)
        placed = False
        for k in ["title", "label", "name", "text"]:
            if not str(inputs.get(k, "")).strip():
                inputs[k] = resolved
                placed = True
                break
        if not placed:
            inputs["title"] = resolved
    if "caption_labels" in item:
        cap = merge_caption(item["caption_labels"] or {}, opts)
        if not str(inputs.get("caption", "")).strip():
            inputs["caption"] = cap
    return inputs

def _localize_inputs(inputs, opts):
    return _localize_value(inputs, opts)

def render_from_spec(spec_list, outdir, target_lang: str = "ko", bilingual: str = "missing", clear_outdir: bool = True):
    _ensure_grammars_loaded()
    _setup_matplotlib_fonts()
    _prepare_outdir(outdir, clear=clear_outdir)
    opts = make_opts(target_lang=target_lang, bilingual=bilingual)
    os.makedirs(outdir, exist_ok=True)

    outputs = []
    for item in spec_list:
        if not isinstance(item, dict) or "type" not in item:
            continue
        g = gram_get(item["type"])
        raw_inputs = deepcopy(item.get("inputs", {}))
        raw_inputs = _inject_labels_into_inputs(item, raw_inputs, opts)
        inputs = _localize_inputs(raw_inputs, opts)
        inputs = _mtexify_value(inputs)

        for need in getattr(g, "needs", []):
            if need not in inputs:
                inputs[need] = "__MISSING__"

        out_path = os.path.join(outdir, f"{item['id']}.png")
        tmp_path = os.path.join(outdir, f".~{item['id']}.png")
        g.renderer(inputs, tmp_path)
        os.replace(tmp_path, out_path)
        now = time.time()
        os.utime(out_path, (now, now))
        outputs.append({"id": item["id"], "type": item["type"], "path": out_path})
    return outputs

def _iter_easy_paragraphs(easy_json_path: str):
    data = json.loads(Path(easy_json_path).read_text(encoding="utf-8"))
    paper_id = ((data.get("paper_info") or {}).get("paper_id")) or "paper"
    for sec in data.get("easy_sections", []) or []:
        sec_id = sec.get("easy_section_id") or "section"
        for p in (sec.get("easy_paragraphs") or []):
            pid = p.get("easy_paragraph_id") or "p"
            txt = _extract_para_text(p)
            yield paper_id, sec_id, pid, txt
        for sub in (sec.get("easy_subsections") or []):
            sub_id = sub.get("easy_section_id") or sec_id
            for p in (sub.get("easy_paragraphs") or []):
                pid = p.get("easy_paragraph_id") or "p"
                txt = _extract_para_text(p)
                yield paper_id, sub_id, pid, txt

def sanitize_and_shorten_spec(spec_list, paragraph_id: str) -> list[dict]:
    clean = []
    for i, s in enumerate(spec_list or []):
        if not s or not isinstance(s, dict):
            continue
        if not s.get("type"):
            continue
        short_id = f"{i:02d}__{s['type']}"
        s2 = deepcopy(s)
        s2["id"] = short_id
        clean.append(s2)
    return clean

# 중복 제거 로직
NUMERIC_TYPES = {"metric_table", "bar_group", "donut_pct", "curve_generic"}
EXAMPLE_TYPES = {"activation_curve", "cell_scale"}

def _dedup_specs(spec_list, seen_sigs, seen_example_types):
    kept = []
    for s in (spec_list or []):
        t = s.get("type")
        inp = s.get("inputs", {}) or {}

        if t in NUMERIC_TYPES:
            sig = (t, json.dumps(inp, sort_keys=True, ensure_ascii=False))
            if sig in seen_sigs:
                continue
            seen_sigs.add(sig)

        elif t in EXAMPLE_TYPES:
            if t in seen_example_types:
                continue
            seen_example_types.add(t)

        kept.append(s)
    return kept

# FastAPI
app = FastAPI(title="POLO Viz Service", version="1.1.0")

class VizRequest(BaseModel):
    paper_id: str
    index: int
    rewritten_text: Optional[str] = None
    target_lang: str = "ko"
    bilingual: str = "missing"

class VizResponse(BaseModel):
    paper_id: str
    index: int
    paragraph_id: str
    image_path: str
    success: bool

class GenerateVisualizationsRequest(BaseModel):
    paper_id: str
    easy_results: Dict[str, Any]
    output_dir: str

class GenerateVisualizationsResponse(BaseModel):
    paper_id: str
    viz_results: List[Dict[str, Any]]
    success: bool

@app.get("/health")
async def health():
    return {"status": "ok", "service": "viz"}

@app.post("/viz", response_model=VizResponse)
async def generate_viz(request: VizRequest):
    try:
        _ensure_grammars_loaded()
        from text_to_spec import auto_build_spec_from_text

<<<<<<< HEAD
        # easy_results.json 경로: server/data/outputs/{paper_id}/easy_results.json
        server_dir = Path(__file__).resolve().parent.parent / "server"
        easy_path = server_dir / "data" / "outputs" / request.paper_id / "easy_results.json"
=======
        here = Path(__file__).parent
        easy_path = here / "easy_results.json"
>>>>>>> 61afcd04
        if not easy_path.exists():
            raise HTTPException(status_code=400, detail=f"입력 JSON이 없습니다: {easy_path}")

        paras = list(_iter_easy_paragraphs(str(easy_path)))
        if not paras:
            raise HTTPException(status_code=400, detail="easy_results.json에 문단이 없습니다.")

        if request.index != -1 and not (0 <= request.index < len(paras)):
            raise HTTPException(status_code=400, detail=f"index 범위를 벗어났습니다(0~{len(paras)-1} 또는 -1).")

        seen_sigs = set()
        seen_example_types = set()

        if request.index == -1:
            first_paper_id = paras[0][0]
            server_dir = Path(__file__).resolve().parent.parent / "server"
            paper_root = server_dir / "data" / "viz" / first_paper_id

            import shutil
            if paper_root.exists():
                print(f"🗑️ 전체 삭제: {paper_root}")
                shutil.rmtree(paper_root)
            paper_root.mkdir(parents=True, exist_ok=True)

            all_outs = []
            for paper_id, section_id, paragraph_id, text in paras:
                if not text or not text.strip():
                    continue

                spec = auto_build_spec_from_text(text)
                spec = sanitize_and_shorten_spec(spec, paragraph_id)
                if not spec:
                    continue

                spec = _dedup_specs(spec, seen_sigs, seen_example_types)
                if not spec:
                    continue

                outdir = (Path(__file__).resolve().parent.parent / "server" /
                        "data" / "viz" / paper_id / section_id / paragraph_id)
                outdir.mkdir(parents=True, exist_ok=True)

                outs = render_from_spec(
                    spec, str(outdir),
                    target_lang=request.target_lang,
                    bilingual=request.bilingual,
                    clear_outdir=True
                )
                all_outs.extend(outs)

            if not all_outs:
                raise HTTPException(status_code=500, detail="생성된 이미지가 없습니다.")

            image_path = all_outs[0]["path"] + f"?rev={time.time_ns()}"
            return VizResponse(
                paper_id=first_paper_id,
                index=request.index,
                paragraph_id=paras[0][2],
                image_path=image_path,
                success=True
            )

        paper_id, section_id, paragraph_id, text = paras[request.index]
        if not text.strip():
            raise HTTPException(status_code=400, detail=f"선택한 문단({paragraph_id})에 텍스트가 없습니다.")

        spec = auto_build_spec_from_text(text)
        spec = sanitize_and_shorten_spec(spec, paragraph_id)
        if not spec:
            raise HTTPException(status_code=500, detail="이미지 생성 실패 (스펙 없음)")

        spec = _dedup_specs(spec, seen_sigs, seen_example_types)

        server_dir = Path(__file__).resolve().parent.parent / "server"
        outdir = server_dir / "data" / "viz" / paper_id / section_id / paragraph_id
        outdir.mkdir(parents=True, exist_ok=True)

        outputs = render_from_spec(
            spec,
            str(outdir),
            target_lang=request.target_lang,
            bilingual=request.bilingual,
            clear_outdir=True
        )

        if not outputs:
            raise HTTPException(status_code=500, detail="이미지 생성 실패 (스펙 없음)")

        image_path = outputs[0]["path"]
        rev = str(time.time_ns())
        image_path_versioned = f"{image_path}?rev={rev}"

        return VizResponse(
            paper_id=paper_id,
            index=request.index,
            paragraph_id=paragraph_id,
            image_path=image_path_versioned,
            success=True
        )
    except HTTPException:
        raise
    except Exception as e:
        raise HTTPException(status_code=500, detail=f"/viz 실행 실패: {str(e)}")

<<<<<<< HEAD
@app.post("/generate-visualizations", response_model=GenerateVisualizationsResponse)
async def generate_visualizations(request: GenerateVisualizationsRequest):
    """
    Easy 결과를 받아서 시각화 이미지들을 생성합니다.
    """
    try:
        # 그래머 로드 보장
        _ensure_grammars_loaded()
        
        paper_id = request.paper_id
        easy_results = request.easy_results
        output_dir = request.output_dir
        
        print(f"🎨 [VIZ] 시각화 생성 시작: paper_id={paper_id}")
        
        # Easy 결과에서 섹션들 추출
        easy_sections = easy_results.get("easy_sections", [])
        if not easy_sections:
            print(f"⚠️ [VIZ] Easy 섹션이 없습니다")
            return GenerateVisualizationsResponse(
                paper_id=paper_id,
                viz_results=[],
                success=True
            )
        
        viz_results = []
        
        # 각 섹션에 대해 시각화 생성
        for i, section in enumerate(easy_sections):
            try:
                # 섹션의 텍스트 추출
                section_text = section.get("easy_text", "")
                if not section_text:
                    print(f"⚠️ [VIZ] 섹션 {i+1}에 텍스트가 없습니다")
                    continue
                
                print(f"🎨 [VIZ] 섹션 {i+1} 시각화 생성 중...")
                
                # 텍스트에서 스펙 자동 생성
                from text_to_spec import auto_build_spec_from_text
                spec = auto_build_spec_from_text(section_text)
                
                if not spec:
                    print(f"⚠️ [VIZ] 섹션 {i+1}에서 스펙을 생성할 수 없습니다")
                    continue
                
                # 출력 디렉토리 설정
                section_outdir = Path(output_dir) / f"section_{i+1}"
                section_outdir.mkdir(parents=True, exist_ok=True)
                
                # 렌더링 실행
                outputs = render_from_spec(
                    spec, 
                    str(section_outdir), 
                    target_lang="ko", 
                    bilingual="missing",
                    clear_outdir=True
                )
                
                # 결과 저장
                for j, output in enumerate(outputs):
                    viz_result = {
                        "section_index": i + 1,
                        "image_index": j + 1,
                        "image_path": output["path"],
                        "image_type": output["type"],
                        "section_id": section.get("easy_section_id", f"section_{i+1}"),
                        "section_title": section.get("easy_section_title", f"섹션 {i+1}")
                    }
                    viz_results.append(viz_result)
                    print(f"✅ [VIZ] 섹션 {i+1} 이미지 {j+1} 생성 완료: {output['path']}")
                
            except Exception as e:
                print(f"❌ [VIZ] 섹션 {i+1} 시각화 생성 실패: {e}")
                continue
        
        print(f"✅ [VIZ] 시각화 생성 완료: {len(viz_results)}개 이미지")
        
        return GenerateVisualizationsResponse(
            paper_id=paper_id,
            viz_results=viz_results,
            success=True
        )
        
    except Exception as e:
        print(f"❌ [VIZ] 시각화 생성 실패: {e}")
        raise HTTPException(status_code=500, detail=f"시각화 생성 실패: {str(e)}")

=======
# -----------------------
# Main entry
# -----------------------
>>>>>>> 61afcd04
if __name__ == "__main__":
    port = int(os.getenv("VIZ_PORT", "5005"))
    print("🎨 POLO Viz Service 시작")
    print(f"🔧 디바이스: {DEVICE} (CPU 모드)")
    print(f"📊 포트: {port}")

    try:
        _ensure_grammars_loaded()
        from text_to_spec import auto_build_spec_from_text

<<<<<<< HEAD
        # 부트 시 테스트는 첫 번째 논문 폴더를 찾아서 실행
        server_dir = Path(__file__).resolve().parent.parent / "server"
        outputs_dir = server_dir / "data" / "outputs"
        if outputs_dir.exists():
            # 첫 번째 논문 폴더 찾기
            paper_dirs = [d for d in outputs_dir.iterdir() if d.is_dir()]
            if paper_dirs:
                easy_path = paper_dirs[0] / "easy_results.json"
                if easy_path.exists():
                    print(f"easy_results.json 발견 → 문단별 테스트 렌더링 실행...")
                    # 서버 경로
                    server_dir = Path(__file__).resolve().parent.parent / "server"
                    cnt = 0
                    for paper_id, section_id, paragraph_id, text in _iter_easy_paragraphs(str(easy_path)):
                        if not text.strip():
                            print(f"[SKIP] {section_id}/{paragraph_id} (empty)")
                            continue
                        try:
                            spec = auto_build_spec_from_text(text)
                            print(f"[DEBUG] {section_id}/{paragraph_id} text_len={len(text)} raw_spec={len(spec or [])}")
                            spec = sanitize_and_shorten_spec(spec, paragraph_id)
                            print(f"[DEBUG] {section_id}/{paragraph_id} clean_spec={len(spec)}")
                            if not spec:
                                print(f"[SKIP] {section_id}/{paragraph_id} (no spec after sanitize)")
                                continue

                            spec = auto_build_spec_from_text(text)
                            spec = sanitize_and_shorten_spec(spec, paragraph_id)
                            outdir = server_dir / "data" / "viz" / paper_id / section_id / paragraph_id
                            outdir.mkdir(parents=True, exist_ok=True)
                            outs = render_from_spec(spec, str(outdir), target_lang="ko", bilingual="missing", clear_outdir=True)
                            for o in outs:
                                print(f" [{section_id}/{paragraph_id}] → {o['path']}")
                                cnt += 1

                        except Exception as e:
                            import traceback
                            print(f"[ERR] {section_id}/{paragraph_id}: {e}")
                            traceback.print_exc()
                    print(f"✅ 테스트 렌더 완료: {cnt} 개")
                else:
                    print("ℹ️ easy_results.json 없음, API 서버만 실행")
=======
        here = Path(__file__).parent
        easy_path = here / "easy_results.json"
        if easy_path.exists():
            print(f"easy_results.json 발견 → 전체 렌더링 실행...")

            paras = list(_iter_easy_paragraphs(str(easy_path)))
            if not paras:
                print("⚠️ easy_results.json 비어있음 → 종료")
            else:
                first_paper_id = paras[0][0]
                server_dir = Path(__file__).resolve().parent.parent / "server"
                paper_root = server_dir / "data" / "viz" / first_paper_id
                import shutil
                if paper_root.exists():
                    print(f"🗑️ 전체 삭제: {paper_root}")
                    shutil.rmtree(paper_root)
                paper_root.mkdir(parents=True, exist_ok=True)

                seen_sigs = set()
                seen_example_types = set()
                cnt = 0
                for paper_id, section_id, paragraph_id, text in paras:
                    if not text.strip():
                        print(f"[SKIP] {section_id}/{paragraph_id} (empty)")
                        continue
                    try:
                        spec = auto_build_spec_from_text(text)
                        rs = len(spec or [])
                        print(f"[DEBUG] {section_id}/{paragraph_id} raw_spec={rs}")
                        if rs == 0:
                            import re
                            digits = len(re.findall(r"\d", text))
                            head = text[:160].replace("\n", " ")
                            print(f"  ↳ text_len={len(text)}, digits={digits}, head='{head}...'")
                        spec = sanitize_and_shorten_spec(spec, paragraph_id)
                        spec = _dedup_specs(spec, seen_sigs, seen_example_types)
                        print(f"[DEBUG] {section_id}/{paragraph_id} clean_spec={len(spec)}")
                        if not spec:
                            continue

                        outdir = server_dir / "data" / "viz" / paper_id / section_id / paragraph_id
                        outdir.mkdir(parents=True, exist_ok=True)
                        outs = render_from_spec(spec, str(outdir), target_lang="ko", bilingual="missing", clear_outdir=True)
                        for o in outs:
                            print(f" [{section_id}/{paragraph_id}] → {o['path']}")
                            cnt += 1
                    except Exception as e:
                        import traceback
                        print(f"[ERR] {section_id}/{paragraph_id}: {e}")
                        traceback.print_exc()

                print(f"✅ 전체 렌더 완료: {cnt} 개")
        else:
            print("ℹ️ easy_results.json 없음, API 서버만 실행")
>>>>>>> 61afcd04
    except Exception as e:
        print(f"⚠️ 부트 테스트 실패: {e} (서버는 계속 실행)")

    print("🚀 Viz API 서버 시작 중...")
    uvicorn.run(app, host="0.0.0.0", port=port)<|MERGE_RESOLUTION|>--- conflicted
+++ resolved
@@ -322,14 +322,8 @@
         _ensure_grammars_loaded()
         from text_to_spec import auto_build_spec_from_text
 
-<<<<<<< HEAD
-        # easy_results.json 경로: server/data/outputs/{paper_id}/easy_results.json
-        server_dir = Path(__file__).resolve().parent.parent / "server"
-        easy_path = server_dir / "data" / "outputs" / request.paper_id / "easy_results.json"
-=======
         here = Path(__file__).parent
         easy_path = here / "easy_results.json"
->>>>>>> 61afcd04
         if not easy_path.exists():
             raise HTTPException(status_code=400, detail=f"입력 JSON이 없습니다: {easy_path}")
 
@@ -434,100 +428,9 @@
     except Exception as e:
         raise HTTPException(status_code=500, detail=f"/viz 실행 실패: {str(e)}")
 
-<<<<<<< HEAD
-@app.post("/generate-visualizations", response_model=GenerateVisualizationsResponse)
-async def generate_visualizations(request: GenerateVisualizationsRequest):
-    """
-    Easy 결과를 받아서 시각화 이미지들을 생성합니다.
-    """
-    try:
-        # 그래머 로드 보장
-        _ensure_grammars_loaded()
-        
-        paper_id = request.paper_id
-        easy_results = request.easy_results
-        output_dir = request.output_dir
-        
-        print(f"🎨 [VIZ] 시각화 생성 시작: paper_id={paper_id}")
-        
-        # Easy 결과에서 섹션들 추출
-        easy_sections = easy_results.get("easy_sections", [])
-        if not easy_sections:
-            print(f"⚠️ [VIZ] Easy 섹션이 없습니다")
-            return GenerateVisualizationsResponse(
-                paper_id=paper_id,
-                viz_results=[],
-                success=True
-            )
-        
-        viz_results = []
-        
-        # 각 섹션에 대해 시각화 생성
-        for i, section in enumerate(easy_sections):
-            try:
-                # 섹션의 텍스트 추출
-                section_text = section.get("easy_text", "")
-                if not section_text:
-                    print(f"⚠️ [VIZ] 섹션 {i+1}에 텍스트가 없습니다")
-                    continue
-                
-                print(f"🎨 [VIZ] 섹션 {i+1} 시각화 생성 중...")
-                
-                # 텍스트에서 스펙 자동 생성
-                from text_to_spec import auto_build_spec_from_text
-                spec = auto_build_spec_from_text(section_text)
-                
-                if not spec:
-                    print(f"⚠️ [VIZ] 섹션 {i+1}에서 스펙을 생성할 수 없습니다")
-                    continue
-                
-                # 출력 디렉토리 설정
-                section_outdir = Path(output_dir) / f"section_{i+1}"
-                section_outdir.mkdir(parents=True, exist_ok=True)
-                
-                # 렌더링 실행
-                outputs = render_from_spec(
-                    spec, 
-                    str(section_outdir), 
-                    target_lang="ko", 
-                    bilingual="missing",
-                    clear_outdir=True
-                )
-                
-                # 결과 저장
-                for j, output in enumerate(outputs):
-                    viz_result = {
-                        "section_index": i + 1,
-                        "image_index": j + 1,
-                        "image_path": output["path"],
-                        "image_type": output["type"],
-                        "section_id": section.get("easy_section_id", f"section_{i+1}"),
-                        "section_title": section.get("easy_section_title", f"섹션 {i+1}")
-                    }
-                    viz_results.append(viz_result)
-                    print(f"✅ [VIZ] 섹션 {i+1} 이미지 {j+1} 생성 완료: {output['path']}")
-                
-            except Exception as e:
-                print(f"❌ [VIZ] 섹션 {i+1} 시각화 생성 실패: {e}")
-                continue
-        
-        print(f"✅ [VIZ] 시각화 생성 완료: {len(viz_results)}개 이미지")
-        
-        return GenerateVisualizationsResponse(
-            paper_id=paper_id,
-            viz_results=viz_results,
-            success=True
-        )
-        
-    except Exception as e:
-        print(f"❌ [VIZ] 시각화 생성 실패: {e}")
-        raise HTTPException(status_code=500, detail=f"시각화 생성 실패: {str(e)}")
-
-=======
 # -----------------------
 # Main entry
 # -----------------------
->>>>>>> 61afcd04
 if __name__ == "__main__":
     port = int(os.getenv("VIZ_PORT", "5005"))
     print("🎨 POLO Viz Service 시작")
@@ -538,50 +441,6 @@
         _ensure_grammars_loaded()
         from text_to_spec import auto_build_spec_from_text
 
-<<<<<<< HEAD
-        # 부트 시 테스트는 첫 번째 논문 폴더를 찾아서 실행
-        server_dir = Path(__file__).resolve().parent.parent / "server"
-        outputs_dir = server_dir / "data" / "outputs"
-        if outputs_dir.exists():
-            # 첫 번째 논문 폴더 찾기
-            paper_dirs = [d for d in outputs_dir.iterdir() if d.is_dir()]
-            if paper_dirs:
-                easy_path = paper_dirs[0] / "easy_results.json"
-                if easy_path.exists():
-                    print(f"easy_results.json 발견 → 문단별 테스트 렌더링 실행...")
-                    # 서버 경로
-                    server_dir = Path(__file__).resolve().parent.parent / "server"
-                    cnt = 0
-                    for paper_id, section_id, paragraph_id, text in _iter_easy_paragraphs(str(easy_path)):
-                        if not text.strip():
-                            print(f"[SKIP] {section_id}/{paragraph_id} (empty)")
-                            continue
-                        try:
-                            spec = auto_build_spec_from_text(text)
-                            print(f"[DEBUG] {section_id}/{paragraph_id} text_len={len(text)} raw_spec={len(spec or [])}")
-                            spec = sanitize_and_shorten_spec(spec, paragraph_id)
-                            print(f"[DEBUG] {section_id}/{paragraph_id} clean_spec={len(spec)}")
-                            if not spec:
-                                print(f"[SKIP] {section_id}/{paragraph_id} (no spec after sanitize)")
-                                continue
-
-                            spec = auto_build_spec_from_text(text)
-                            spec = sanitize_and_shorten_spec(spec, paragraph_id)
-                            outdir = server_dir / "data" / "viz" / paper_id / section_id / paragraph_id
-                            outdir.mkdir(parents=True, exist_ok=True)
-                            outs = render_from_spec(spec, str(outdir), target_lang="ko", bilingual="missing", clear_outdir=True)
-                            for o in outs:
-                                print(f" [{section_id}/{paragraph_id}] → {o['path']}")
-                                cnt += 1
-
-                        except Exception as e:
-                            import traceback
-                            print(f"[ERR] {section_id}/{paragraph_id}: {e}")
-                            traceback.print_exc()
-                    print(f"✅ 테스트 렌더 완료: {cnt} 개")
-                else:
-                    print("ℹ️ easy_results.json 없음, API 서버만 실행")
-=======
         here = Path(__file__).parent
         easy_path = here / "easy_results.json"
         if easy_path.exists():
@@ -636,7 +495,6 @@
                 print(f"✅ 전체 렌더 완료: {cnt} 개")
         else:
             print("ℹ️ easy_results.json 없음, API 서버만 실행")
->>>>>>> 61afcd04
     except Exception as e:
         print(f"⚠️ 부트 테스트 실패: {e} (서버는 계속 실행)")
 
