# 스펙(JSON 유사 딕셔너리) 리스트를 받아 각 항목을 PNG로 렌더링
import os
from copy import deepcopy
from registry import get as gram_get
from switch import make_opts, resolve_label, merge_caption
import importlib, pkgutil, time, json, sys
from pathlib import Path
from matplotlib import font_manager, rcParams
from matplotlib.font_manager import FontProperties
import matplotlib as mpl
from fastapi import FastAPI, HTTPException
from pydantic import BaseModel
from typing import List, Dict, Any, Optional
import uvicorn

# GPU/CPU 디바이스 설정 (GPU 메모리 절약을 위해 CPU 강제 사용)
DEVICE = "cpu"
GPU_AVAILABLE = False

# matplotlib 설정
mpl.rcParams["savefig.dpi"] = 220
mpl.rcParams["figure.dpi"]  = 220
mpl.rcParams["axes.unicode_minus"] = False

print("🔧 Viz 서비스: CPU 모드로 실행 (GPU 메모리 절약)")
print(f"🔧 디바이스: {DEVICE}")

_MT_MAP = {
    "≈": r"$\approx$", "×": r"$\times$", "∈": r"$\in$",
    "→": r"$\rightarrow$", "≥": r"$\geq$", "≤": r"$\leq$", "−": "-"
}
def _mt(s):
    if not isinstance(s, str):
        return s
    out = s
    for k, v in _MT_MAP.items():
        out = out.replace(k, v)
    return out

def _mtexify_value(v):
    if isinstance(v, str):
        return _mt(v)
    if isinstance(v, dict):
        return {k: _mtexify_value(x) for k, x in v.items()}
    if isinstance(v, list):
        return [_mtexify_value(x) for x in v]
    return v

def _present_families(candidates):
    present = []
    for name in candidates:
        if not name:
            continue
        try:
            path = font_manager.findfont(
                FontProperties(family=name),
                fallback_to_default=False,
            )
        except Exception:
            path = ""
        if path and os.path.exists(path):
            try:
                fam = FontProperties(fname=path).get_name()
            except Exception:
                fam = name
            present.append(fam)
    return present

def _setup_matplotlib_fonts():
    here = Path(__file__).parent
    font_file_candidates = [
        os.getenv("FONT_KR_PATH"),
        str(here / "fonts" / "NotoSansKR-Regular.otf"),
        str(here / "fonts" / "NanumGothic.ttf"),
        "/usr/share/fonts/opentype/noto/NotoSansCJK-Regular.ttc",
        "/usr/share/fonts/truetype/noto/NotoSansKR-Regular.otf",
        "/System/Library/Fonts/AppleSDGothicNeo.ttc",
        "C:\\Windows\\Fonts\\malgun.ttf",
    ]
    for p in filter(None, font_file_candidates):
        try:
            if os.path.exists(p):
                font_manager.fontManager.addfont(p)
                break
        except Exception:
            pass

    kr_candidates = (
        [os.getenv("FONT_KR_FAMILY")] if os.getenv("FONT_KR_FAMILY") else []
    ) + [
        "Noto Sans KR", "Noto Sans CJK KR", "Apple SD Gothic Neo",
        "Malgun Gothic", "NanumGothic", "Source Han Sans K", "Source Han Sans KR",
    ]
    sym_candidates = ["Noto Sans Symbols 2", "Segoe UI Symbol", "DejaVu Sans"]

    kr_present  = _present_families(kr_candidates)
    sym_present = _present_families(sym_candidates)

    family = []
    if kr_present:
        family.append(kr_present[0])
    family += (sym_present or ["DejaVu Sans"])

    rcParams["font.family"] = family
    rcParams["font.sans-serif"] = family
    rcParams["axes.unicode_minus"] = False
    rcParams["mathtext.fontset"] = "dejavusans"

def _prepare_outdir(outdir, clear=False, patterns=("*.png", "*.json")):
    os.makedirs(outdir, exist_ok=True)
    if not clear:
        return
    p = Path(outdir)
    for pat in patterns:
        for f in p.glob(pat):
            try:
                f.unlink()
            except Exception:
                pass

_GRAMMARS_LOADED = False
def _ensure_grammars_loaded():
    global _GRAMMARS_LOADED
    if _GRAMMARS_LOADED:
        return
    pkg_dir = Path(__file__).parent / "templates" / "grammars"
    viz_dir = str(Path(__file__).parent.resolve())
    if viz_dir not in sys.path:
        sys.path.insert(0, viz_dir)
    for m in pkgutil.iter_modules([str(pkg_dir)]):
        importlib.import_module(f"templates.grammars.{m.name}")
    _GRAMMARS_LOADED = True

def _localize_value(v, opts):
    if isinstance(v, dict) and (("ko" in v) or ("en" in v)):
        return resolve_label(v, opts)
    if isinstance(v, dict):
        return {k: _localize_value(sub, opts) for k, sub in v.items()}
    if isinstance(v, list):
        return [_localize_value(x, opts) for x in v]
    return v

def _inject_labels_into_inputs(item, inputs, opts):
    if "labels" in item:
        resolved = resolve_label(item["labels"] or {}, opts)
        placed = False
        for k in ["title","label","name","text"]:
            if not str(inputs.get(k, "")).strip():
                inputs[k] = resolved; placed = True; break
        if not placed:
            inputs["title"] = resolved
    if "caption_labels" in item:
        cap = merge_caption(item["caption_labels"] or {}, opts)
        if not str(inputs.get("caption","")).strip():
            inputs["caption"] = cap
    return inputs

def _localize_inputs(inputs, opts):
    return _localize_value(inputs, opts)

def render_from_spec(spec_list, outdir, target_lang: str = "ko", bilingual: str = "missing", clear_outdir: bool = True):
    _ensure_grammars_loaded()
    _setup_matplotlib_fonts()
    _prepare_outdir(outdir, clear=clear_outdir)
    opts = make_opts(target_lang=target_lang, bilingual=bilingual)
    os.makedirs(outdir, exist_ok=True)

    outputs = []
    for item in spec_list:
        if not isinstance(item, dict) or "type" not in item:
            continue
        g = gram_get(item["type"])
        raw_inputs = deepcopy(item.get("inputs", {}))
        raw_inputs = _inject_labels_into_inputs(item, raw_inputs, opts)
        inputs = _localize_inputs(raw_inputs, opts)
        inputs = _mtexify_value(inputs)

        for need in getattr(g, "needs", []):
            if need not in inputs:
                inputs[need] = "__MISSING__"

        out_path = os.path.join(outdir, f"{item['id']}.png")
        tmp_path = os.path.join(outdir, f".~{item['id']}.png")
        g.renderer(inputs, tmp_path)
        os.replace(tmp_path, out_path)
        now = time.time()
        os.utime(out_path, (now, now))
        outputs.append({"id": item["id"], "type": item["type"], "path": out_path})
    return outputs

# easy_results.json 파서/실행

def _iter_easy_paragraphs(easy_json_path: str):
    """
    easy_results.json에서 (paper_id, section_id, paragraph_id, text) 순회.
    """
    data = json.loads(Path(easy_json_path).read_text(encoding="utf-8"))
    paper_id = ((data.get("paper_info") or {}).get("paper_id")) or "paper"
    for sec in data.get("easy_sections", []) or []:
        sec_id = sec.get("easy_section_id") or "section"
        for p in (sec.get("easy_paragraphs") or []):
            pid = p.get("easy_paragraph_id") or "p"
            txt = p.get("easy_paragraph_text") or ""
            yield paper_id, sec_id, pid, txt
        for sub in (sec.get("easy_subsections") or []):
            sub_id = sub.get("easy_section_id") or sec_id
            for p in (sub.get("easy_paragraphs") or []):
                pid = p.get("easy_paragraph_id") or "p"
                txt = p.get("easy_paragraph_text") or ""
                yield paper_id, sub_id, pid, txt


def sanitize_and_shorten_spec(spec_list, paragraph_id: str) -> list[dict]:
            """None/결측 스펙 제거 + 짧은 id로 재지정"""
            clean = []
            for i, s in enumerate(spec_list or []):
                if not s or not isinstance(s, dict):  # None 방지
                    continue
                if not s.get("type"):                # type 없으면 스킵
                    continue
                # 짧은 파일명: 02__bar_group
                short_id = f"{i:02d}__{s['type']}"
                s2 = deepcopy(s)
                s2["id"] = short_id
                clean.append(s2)
            return clean

# FastAPI 앱 생성
app = FastAPI(title="POLO Viz Service", version="1.1.0")

# 요청/응답 모델 (기존 엔드포인트 유지)
class VizRequest(BaseModel):
    paper_id: str
    index: int
    rewritten_text: Optional[str] = None
    target_lang: str = "ko"
    bilingual: str = "missing"

class VizResponse(BaseModel):
    paper_id: str
    index: int
    paragraph_id: str  
    image_path: str
    success: bool

class GenerateVisualizationsRequest(BaseModel):
    paper_id: str
    easy_results: Dict[str, Any]
    output_dir: str

class GenerateVisualizationsResponse(BaseModel):
    paper_id: str
    viz_results: List[Dict[str, Any]]
    success: bool

@app.get("/health")
async def health():
    return {"status": "ok", "service": "viz"}

# 렌더 엔드포인트
@app.post("/viz", response_model=VizResponse)
async def generate_viz(request: VizRequest):
    """
    (JSON 전용) easy_results.json을 읽어서 index번째 문단을 시각화.
    - 결과 파일명: <easy_paragraph_id>__<spec-id>.png
    - 출력 경로: server/data/viz/<paper_id>/<section_id>/<paragraph_id>/
    """
    try:
        _ensure_grammars_loaded()
        from text_to_spec import auto_build_spec_from_text

        # easy_results.json 경로: app.py와 같은 폴더
        here = Path(__file__).parent
        easy_path = here / "easy_results.json"
        if not easy_path.exists():
            raise HTTPException(status_code=400, detail=f"입력 JSON이 없습니다: {easy_path}")

        # 문단 평탄화 리스트 구성
        paras = list(_iter_easy_paragraphs(str(easy_path)))
        if not paras:
            raise HTTPException(status_code=400, detail="easy_results.json에 문단이 없습니다.")
        
        # 인덱스 검사: -1(전체 처리) 허용하도록 수정
        if request.index != -1 and not (0 <= request.index < len(paras)):
            raise HTTPException(status_code=400, detail=f"index 범위를 벗어났습니다(0~{len(paras)-1} 또는 -1).")
        
        # index = -1 이면 전체 처리
        if request.index == -1:
            all_outs = []
            for paper_id, section_id, paragraph_id, text in paras:
                if not text or not text.strip():
                    continue
                spec = auto_build_spec_from_text(text)
                spec = sanitize_and_shorten_spec(spec, paragraph_id)
                if not spec:
                    continue
                outdir = (Path(__file__).resolve().parent.parent / "server" /
                        "data" / "viz" / paper_id / section_id / paragraph_id)
                outdir.mkdir(parents=True, exist_ok=True)
                outs = render_from_spec(
                    spec, str(outdir),
                    target_lang=request.target_lang,
                    bilingual=request.bilingual,
                    clear_outdir=True
                )
                all_outs.extend(outs)

            if not all_outs:
                raise HTTPException(status_code=500, detail="생성된 이미지가 없습니다.")

            # 대표 1장만 응답(파이프라인 호환). 필요하면 리스트 반환으로 바꿔도 됨.
            image_path = all_outs[0]["path"] + f"?rev={time.time_ns()}"
            return VizResponse(
                paper_id=paras[0][0],
                index=request.index,
                paragraph_id=paras[0][2],
                image_path=image_path,
                success=True
            )

        # 대상 문단 선택
        paper_id, section_id, paragraph_id, text = paras[request.index]
        if not text.strip():
            raise HTTPException(status_code=400, detail=f"선택한 문단({paragraph_id})에 텍스트가 없습니다.")

        # 스펙 생성
        spec = auto_build_spec_from_text(text)
        spec = sanitize_and_shorten_spec(spec, paragraph_id)
        if not spec:
            raise HTTPException(status_code=500, detail="이미지 생성 실패 (스펙 없음)")

        # 출력 디렉토리 (문단별)
        server_dir = Path(__file__).resolve().parent.parent / "server"  # polo-system/server
        outdir = server_dir / "data" / "viz" / paper_id / section_id / paragraph_id
        outdir.mkdir(parents=True, exist_ok=True)

        # 렌더
        outputs = render_from_spec(
            spec,
            str(outdir),
            target_lang=request.target_lang,
            bilingual=request.bilingual,
            clear_outdir=True  # 문단 폴더는 덮어써도 안전
        )

        if not outputs:
            raise HTTPException(status_code=500, detail="이미지 생성 실패 (스펙 없음)")

        # 첫 이미지 반환 (여러 개면 프론트에서 리스트화를 원할 수도 있음)
        image_path = outputs[0]["path"]
        rev = str(time.time_ns())  # 캐시 우회
        image_path_versioned = f"{image_path}?rev={rev}"

        return VizResponse(
            paper_id=paper_id,
            index=request.index,
            paragraph_id=paragraph_id,
            image_path=image_path_versioned,
            success=True
        )
    except HTTPException:
        raise
    except Exception as e:
        raise HTTPException(status_code=500, detail=f"/viz 실행 실패: {str(e)}")

<<<<<<< HEAD
@app.post("/generate-visualizations", response_model=GenerateVisualizationsResponse)
async def generate_visualizations(request: GenerateVisualizationsRequest):
    """
    Easy 결과를 받아서 시각화 이미지들을 생성합니다.
    """
    try:
        # 그래머 로드 보장
        _ensure_grammars_loaded()
        
        paper_id = request.paper_id
        easy_results = request.easy_results
        output_dir = request.output_dir
        
        print(f"🎨 [VIZ] 시각화 생성 시작: paper_id={paper_id}")
        
        # Easy 결과에서 섹션들 추출
        easy_sections = easy_results.get("easy_sections", [])
        if not easy_sections:
            print(f"⚠️ [VIZ] Easy 섹션이 없습니다")
            return GenerateVisualizationsResponse(
                paper_id=paper_id,
                viz_results=[],
                success=True
            )
        
        viz_results = []
        
        # 각 섹션에 대해 시각화 생성
        for i, section in enumerate(easy_sections):
            try:
                # 섹션의 텍스트 추출
                section_text = section.get("easy_text", "")
                if not section_text:
                    print(f"⚠️ [VIZ] 섹션 {i+1}에 텍스트가 없습니다")
                    continue
                
                print(f"🎨 [VIZ] 섹션 {i+1} 시각화 생성 중...")
                
                # 텍스트에서 스펙 자동 생성
                from text_to_spec import auto_build_spec_from_text
                spec = auto_build_spec_from_text(section_text)
                
                if not spec:
                    print(f"⚠️ [VIZ] 섹션 {i+1}에서 스펙을 생성할 수 없습니다")
                    continue
                
                # 출력 디렉토리 설정
                section_outdir = Path(output_dir) / f"section_{i+1}"
                section_outdir.mkdir(parents=True, exist_ok=True)
                
                # 렌더링 실행
                outputs = render_from_spec(
                    spec, 
                    str(section_outdir), 
                    target_lang="ko", 
                    bilingual="missing",
                    clear_outdir=True
                )
                
                # 결과 저장
                for j, output in enumerate(outputs):
                    viz_result = {
                        "section_index": i + 1,
                        "image_index": j + 1,
                        "image_path": output["path"],
                        "image_type": output["type"],
                        "section_id": section.get("easy_section_id", f"section_{i+1}"),
                        "section_title": section.get("easy_section_title", f"섹션 {i+1}")
                    }
                    viz_results.append(viz_result)
                    print(f"✅ [VIZ] 섹션 {i+1} 이미지 {j+1} 생성 완료: {output['path']}")
                
            except Exception as e:
                print(f"❌ [VIZ] 섹션 {i+1} 시각화 생성 실패: {e}")
                continue
        
        print(f"✅ [VIZ] 시각화 생성 완료: {len(viz_results)}개 이미지")
        
        return GenerateVisualizationsResponse(
            paper_id=paper_id,
            viz_results=viz_results,
            success=True
        )
        
    except Exception as e:
        print(f"❌ [VIZ] 시각화 생성 실패: {e}")
        raise HTTPException(status_code=500, detail=f"시각화 생성 실패: {str(e)}")

=======
# 실행 진입점
>>>>>>> acbd5ee8
if __name__ == "__main__":
    port = int(os.getenv("VIZ_PORT", "5005"))
    print("🎨 POLO Viz Service 시작")
    print(f"🔧 디바이스: {DEVICE} (CPU 모드)")
    print(f"📊 포트: {port}")

    # 부트 시 easy_results.json 자동 테스트 (있을 때만)
    try:
        _ensure_grammars_loaded()
        from text_to_spec import auto_build_spec_from_text

        here = Path(__file__).parent
        easy_path = here / "easy_results.json"
        if easy_path.exists():
            print(f"easy_results.json 발견 → 문단별 테스트 렌더링 실행...")
            # 서버 경로
            server_dir = Path(__file__).resolve().parent.parent / "server"
            cnt = 0
            for paper_id, section_id, paragraph_id, text in _iter_easy_paragraphs(str(easy_path)):
                if not text.strip():
                    print(f"[SKIP] {section_id}/{paragraph_id} (empty)")
                    continue
                try:
                    spec = auto_build_spec_from_text(text)
                    print(f"[DEBUG] {section_id}/{paragraph_id} text_len={len(text)} raw_spec={len(spec or [])}")
                    spec = sanitize_and_shorten_spec(spec, paragraph_id)
                    print(f"[DEBUG] {section_id}/{paragraph_id} clean_spec={len(spec)}")
                    if not spec:
                        print(f"[SKIP] {section_id}/{paragraph_id} (no spec after sanitize)")
                        continue

                    spec = auto_build_spec_from_text(text)
                    spec = sanitize_and_shorten_spec(spec, paragraph_id)
                    outdir = server_dir / "data" / "viz" / paper_id / section_id / paragraph_id
                    outdir.mkdir(parents=True, exist_ok=True)
                    outs = render_from_spec(spec, str(outdir), target_lang="ko", bilingual="missing", clear_outdir=True)
                    for o in outs:
                        print(f" [{section_id}/{paragraph_id}] → {o['path']}")
                        cnt += 1

                except Exception as e:
                    import traceback
                    print(f"[ERR] {section_id}/{paragraph_id}: {e}")
                    traceback.print_exc()
            print(f"✅ 테스트 렌더 완료: {cnt} 개")
        else:
            print("ℹ️ easy_results.json 없음, API 서버만 실행")
    except Exception as e:
        print(f"⚠️ 부트 테스트 실패: {e} (서버는 계속 실행)")

    print("🚀 Viz API 서버 시작 중...")
    uvicorn.run(app, host="0.0.0.0", port=port)<|MERGE_RESOLUTION|>--- conflicted
+++ resolved
@@ -363,7 +363,6 @@
     except Exception as e:
         raise HTTPException(status_code=500, detail=f"/viz 실행 실패: {str(e)}")
 
-<<<<<<< HEAD
 @app.post("/generate-visualizations", response_model=GenerateVisualizationsResponse)
 async def generate_visualizations(request: GenerateVisualizationsRequest):
     """
@@ -452,9 +451,6 @@
         print(f"❌ [VIZ] 시각화 생성 실패: {e}")
         raise HTTPException(status_code=500, detail=f"시각화 생성 실패: {str(e)}")
 
-=======
-# 실행 진입점
->>>>>>> acbd5ee8
 if __name__ == "__main__":
     port = int(os.getenv("VIZ_PORT", "5005"))
     print("🎨 POLO Viz Service 시작")
