--- conflicted
+++ resolved
@@ -2,12 +2,8 @@
 from fastapi import APIRouter, UploadFile, File, HTTPException, Query
 import fitz, tempfile, os, logging
 from services.llm_client import easy_llm
-<<<<<<< HEAD
 from services.file_manager import file_manager
 from services.environment import env_manager
-=======
-from services.storage import save_conversion
->>>>>>> abcda36e
 
 router = APIRouter()
 logger = logging.getLogger(__name__)
@@ -28,7 +24,6 @@
         except: pass
 
 @router.post("/convert")
-<<<<<<< HEAD
 async def convert_pdf(
     file: Optional[UploadFile] = File(None),
     doc_id: Optional[str] = Query(default=None, description="이전에 업로드된 raw PDF 파일명(예: 20250909_123456_myfile.pdf)")
@@ -143,48 +138,4 @@
         "model_available": is_healthy,
         "model_info": model_info,
         "status": "healthy" if is_healthy else "unavailable",
-    }
-=======
-async def convert_pdf(file: UploadFile = File(...), user_id: int = Query(0)):
-    if not file.filename.lower().endswith(".pdf"):
-        raise HTTPException(status_code=400, detail="PDF 파일만 업로드 가능합니다.")
-    if not easy_llm.health_check():
-        raise HTTPException(status_code=503, detail="AI 모델 서비스가 사용 불가능합니다.")
-
-    try:
-        content = await file.read()
-        text = _extract_text(content)
-        if not text.strip():
-            raise HTTPException(status_code=400, detail="PDF에서 텍스트를 추출할 수 없습니다.")
-
-        easy_json = easy_llm.generate(text)
-        if easy_json is None:
-            raise HTTPException(status_code=500, detail="AI 모델 처리 중 오류가 발생했습니다.")
-
-        saved = save_conversion(
-            original_filename=file.filename,
-            pdf_bytes=content,
-            extracted_text=text,
-            easy_json=easy_json,
-            processing_info=easy_json.get("processing_info", {}),
-            user_id=user_id,
-        )
-
-        # 공통 응답
-        resp = {
-            "status": "success",
-            "filename": file.filename,
-            "file_size": len(content),
-            "extracted_text_length": len(text),
-            "extracted_text_preview": text[:500] + ("..." if len(text) > 500 else ""),
-            "easy_json": easy_json,
-        }
-        resp.update(saved)
-        return resp
-
-    except HTTPException:
-        raise
-    except Exception as e:
-        logger.exception("PDF 변환 실패")
-        raise HTTPException(status_code=500, detail=f"PDF 변환 실패: {str(e)}")
->>>>>>> abcda36e
+    }