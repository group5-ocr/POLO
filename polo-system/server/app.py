--- conflicted
+++ resolved
@@ -1,6 +1,5 @@
 from fastapi import FastAPI
 from fastapi.middleware.cors import CORSMiddleware
-<<<<<<< HEAD
 from contextlib import asynccontextmanager
 from dotenv import load_dotenv
 
@@ -34,21 +33,12 @@
         version="0.1.0",
         lifespan=lifespan
     )
-=======
-from routes import convert, results  # upload는 안 쓰면 생략
-
-app = FastAPI(title="POLO Inference API")
 
 app.add_middleware(
     CORSMiddleware,
     allow_origins=["*"], allow_credentials=True, allow_methods=["*"], allow_headers=["*"],
 )
->>>>>>> abcda36e
 
-app.include_router(convert.router, prefix="/easy")
-app.include_router(results.router, prefix="/easy")
-
-<<<<<<< HEAD
     # ✅ easy 전용 prefix
     app.include_router(upload.router,        prefix="/easy")
     app.include_router(convert.router,       prefix="/easy")
@@ -72,13 +62,4 @@
         return {
             "status": "ok" if is_connected else "error",
             "database": "connected" if is_connected else "disconnected"
-        }
-
-    return app
-
-app = create_app()
-=======
-@app.get("/health")
-def health():
-    return {"status": "ok"}
->>>>>>> abcda36e
+        }