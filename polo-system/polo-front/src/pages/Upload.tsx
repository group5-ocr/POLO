--- conflicted
+++ resolved
@@ -802,79 +802,6 @@
           await pollForEasyResults(paperId);
           updateProgress(30);
           console.log("✅ [1단계] Easy 모델 완료 - 섹션별 쉬운 설명 생성됨");
-<<<<<<< HEAD
-          
-          // 2단계: Viz API 처리 (Easy 결과의 각 섹션에 시각화 생성)
-          console.log("🎨 [2단계] Viz API 처리 시작...");
-          updateProgress(50);
-          
-          try {
-            // Easy 결과를 가져와서 각 섹션의 easy_content를 Viz API에 전달
-            const easyDataResponse = await fetch(`${apiBase}/api/results/${paperId}/easy_results.json`);
-            if (easyDataResponse.ok) {
-              const easyData = await easyDataResponse.json();
-              console.log("✅ [2단계] Easy 결과 로드 완료, Viz API 호출 시작");
-              
-              // 각 섹션에 대해 Viz API 호출
-              for (const section of easyData.easy_sections || []) {
-                try {
-                  await callVizApiForSection(section.easy_section_id, section.easy_section_title, section.easy_content);
-                } catch (error) {
-                  console.warn(`⚠️ [2단계] 섹션 ${section.easy_section_title} Viz API 실패, 계속 진행:`, error);
-                }
-              }
-              console.log("✅ [2단계] Viz API 처리 완료");
-            } else {
-              console.warn("⚠️ [2단계] Easy 결과 로드 실패, Viz API 건너뜀");
-            }
-          } catch (error) {
-            console.warn("⚠️ [2단계] Viz API 처리 실패, 계속 진행:", error);
-          }
-          
-          updateProgress(60);
-          
-          // 3단계: Math 모델 처리 (수식 해설 생성)
-          console.log("🔢 [3단계] Math 모델 처리 시작...");
-          updateProgress(70);
-          
-          try {
-            const mathResponse = await fetch(`${apiBase}/api/upload/send-to-math`, {
-              method: "POST",
-              headers: { "Content-Type": "application/json" },
-              body: JSON.stringify({ paper_id: paperId }),
-            });
-
-            if (mathResponse.ok) {
-              console.log("✅ [3단계] Math 모델 전송 성공");
-              updateProgress(80);
-              
-              // Math 결과 폴링
-              try {
-                await pollForMathResults(paperId || '');
-                updateProgress(90);
-                console.log("✅ [3단계] Math 모델 완료 - 수식 해설 생성됨");
-              } catch (error) {
-                console.warn("⚠️ [3단계] Math 모델 폴링 실패, 계속 진행:", error);
-                updateProgress(90);
-              }
-            } else {
-              const errorText = await mathResponse.text();
-              console.warn("⚠️ [3단계] Math 모델 처리 실패:", errorText);
-              updateProgress(90);
-            }
-          } catch (error) {
-            console.warn("⚠️ [3단계] Math 모델 실행 실패:", error);
-            updateProgress(90);
-          }
-          
-          // 모든 처리 완료 후 처리 완료 상태로 설정
-          console.log("✅ [Easy + Viz + Math 완료] 모든 처리 완료");
-          setIsProcessing(false);
-          setAllProcessingComplete(true);
-          updateProgress(100);
-          return;
-=======
->>>>>>> d4bbf340
         } catch (error) {
           console.warn("⚠️ [1단계] Easy 모델 폴링 실패, 계속 진행:", error);
           updateProgress(30);
@@ -901,15 +828,6 @@
         updateProgress(40);
       }
 
-<<<<<<< HEAD
-      // Easy 모델 실패 시에도 처리 완료 상태로 설정
-      console.log("⚠️ [1단계] Easy 모델 처리 실패, 기본 처리 완료");
-      updateProgress(40);
-      setIsProcessing(false);
-      setAllProcessingComplete(true);
-      updateProgress(100);
-      return;
-=======
       // 2단계: Math 모델 처리 (수식 해설 생성)
       console.log("🔢 [2단계] Math 모델 처리 시작...");
       updateProgress(50);
@@ -1049,7 +967,6 @@
       console.log(
         "🎉 [완료] Easy+Viz 병렬 → Math → Viz API 순서로 모든 처리 완료!"
       );
->>>>>>> d4bbf340
 
       // 모든 처리가 완료되면 Result.tsx로 자동 이동
       setTimeout(() => {
@@ -1168,35 +1085,6 @@
     console.warn("⚠️ [통합] Math 모델 처리 타임아웃, 계속 진행");
   };
 
-<<<<<<< HEAD
-  // Viz API 호출 함수 (섹션별)
-  const callVizApiForSection = async (sectionId: string, sectionTitle: string, sectionContent: string) => {
-    try {
-      const apiBase = import.meta.env.VITE_API_BASE ?? "http://localhost:8000";
-      const response = await fetch(`${apiBase}/api/viz-api/generate`, {
-        method: 'POST',
-        headers: {
-          'Content-Type': 'application/json',
-        },
-        body: JSON.stringify({
-          section_id: sectionId,
-          section_title: sectionTitle,
-          section_content: sectionContent,
-        }),
-      });
-
-      if (!response.ok) {
-        throw new Error(`Viz API 호출 실패: ${response.status}`);
-      }
-
-      const vizResult = await response.json();
-      console.log(`✅ [Viz API] 섹션 ${sectionTitle} 시각화 생성 완료`);
-      return vizResult;
-    } catch (error) {
-      console.warn(`⚠️ [Viz API] 섹션 ${sectionTitle} 시각화 생성 실패:`, error);
-      throw error;
-    }
-=======
   // Viz API 결과 폴링
   const pollForVizApiResults = async (paperId: string) => {
     const maxWaitMs = 15 * 60 * 1000; // 15분
@@ -1229,7 +1117,6 @@
     }
 
     console.warn("⚠️ [통합] Viz API 모델 처리 타임아웃, 계속 진행");
->>>>>>> d4bbf340
   };
 
   // Result.tsx 미리보기 열기
@@ -1589,18 +1476,6 @@
                         <span className="material-icons">check_circle</span>
                       </div>
                       <h2>AI 논문 분석 완료!</h2>
-<<<<<<< HEAD
-                      <p>Easy 모델과 Math 모델의 결과를 확인해보세요.</p>
-                       <button
-                         onClick={() => {
-                           const paperId = result?.doc_id;
-                           if (paperId) {
-                             navigate(`/result/${paperId}`);
-                           } else {
-                             alert("논문 ID를 찾을 수 없습니다.");
-                           }
-                         }}
-=======
                       <p>
                         Easy, Viz, Math, Viz API 모델의 통합 결과를
                         확인해보세요.
@@ -1611,7 +1486,6 @@
                           const paperId = pathParts[pathParts.length - 1];
                           navigate(`/result/${paperId}`);
                         }}
->>>>>>> d4bbf340
                         className="view-results-button"
                         style={{
                           background:
