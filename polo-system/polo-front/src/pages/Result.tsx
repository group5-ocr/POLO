--- conflicted
+++ resolved
@@ -38,7 +38,7 @@
   easy_viz_title: string;
   easy_viz_description?: string;
   easy_viz_image_path?: string;
-  easy_viz_type: "chart" | "diagram" | "graph" | "table";
+  easy_viz_type: 'chart' | 'diagram' | 'graph' | 'table';
 }
 
 interface VizApiResult {
@@ -87,11 +87,7 @@
   const [activeViz, setActiveViz] = useState<{ [key: string]: boolean }>({});
   const [activeVizApi, setActiveVizApi] = useState<{ [key: string]: boolean }>({});
   const [activeEquation, setActiveEquation] = useState<string | null>(null);
-<<<<<<< HEAD
   const [loadingVizApi, setLoadingVizApi] = useState<{ [key: string]: boolean }>({});
-=======
-  const [isDownloading, setIsDownloading] = useState(false);
->>>>>>> 7766e98e
   const mathJaxRef = useRef<HTMLDivElement>(null);
 
   useEffect(() => {
@@ -109,7 +105,6 @@
   const loadIntegratedData = async () => {
     try {
       setLoading(true);
-<<<<<<< HEAD
       // URL에서 paper_id 추출 (경로 파라미터에서)
       const pathParts = window.location.pathname.split('/');
       const paper_id = pathParts[pathParts.length - 1];
@@ -118,10 +113,6 @@
       
       // 통합 결과 API 호출
       const response = await fetch(`/api/integrated-result/${paper_id}`);
-=======
-      // 실제 API 호출로 변경
-      const response = await fetch("/api/integrated-result");
->>>>>>> 7766e98e
       if (!response.ok) {
         console.warn(`[Result] 통합 결과 API 실패: ${response.status}, Easy 결과만 로드 시도`);
         
@@ -162,7 +153,6 @@
       setIntegratedData(result);
       console.log("✅ [Result] 통합 결과 로드 완료");
     } catch (err) {
-<<<<<<< HEAD
       console.error("❌ [Result] 데이터 로드 실패:", err);
       setError(err instanceof Error ? err.message : '데이터 로드 실패');
       
@@ -188,9 +178,6 @@
         processing_logs: ["모든 모델 처리 실패", "데이터를 불러올 수 없습니다"]
       };
       setIntegratedData(fallbackData);
-=======
-      setError(err instanceof Error ? err.message : "데이터 로드 실패");
->>>>>>> 7766e98e
     } finally {
       setLoading(false);
     }
@@ -207,9 +194,9 @@
 
   const toggleVisualization = (sectionId: string, paragraphId: string) => {
     const key = `${sectionId}-${paragraphId}`;
-    setActiveViz((prev) => ({
+    setActiveViz(prev => ({
       ...prev,
-      [key]: !prev[key],
+      [key]: !prev[key]
     }));
   };
 
@@ -221,7 +208,7 @@
   };
 
   const toggleEquation = (equationId: string) => {
-    setActiveEquation((prev) => (prev === equationId ? null : equationId));
+    setActiveEquation(prev => prev === equationId ? null : equationId);
   };
 
   // Viz API 호출 함수 (임시)
@@ -538,7 +525,6 @@
         {integratedData?.math_equations && (
           <div className="math-equations">
             {integratedData.math_equations
-<<<<<<< HEAD
               .filter(eq => {
                 // easy_section_id와 math_equation_section_ref 매핑
                 // Math 모델에서 생성된 수식들을 해당 섹션에 맞게 필터링
@@ -546,11 +532,6 @@
                        eq.math_equation_section_ref === `section_${section.easy_section_order}` ||
                        eq.math_equation_section_ref === section.easy_section_title;
               })
-=======
-              .filter(
-                (eq) => eq.math_equation_section_ref === section.easy_section_id
-              )
->>>>>>> 7766e98e
               .map((equation) => (
                 <div key={equation.math_equation_id} className="equation-item">
                   <div className="equation-header">
@@ -569,7 +550,6 @@
                         : "설명 보기"}
                     </button>
                   </div>
-<<<<<<< HEAD
                   
                   <div 
                     className={`equation ${activeEquation === equation.math_equation_id ? 'equation-active' : ''}`}
@@ -578,30 +558,16 @@
                     style={{ cursor: 'pointer' }}
                     title="수식을 클릭하면 설명을 볼 수 있습니다"
                   >
-=======
-
-                  <div className="equation" ref={mathJaxRef}>
->>>>>>> 7766e98e
                     {`$$${equation.math_equation_latex}$$`}
                   </div>
 
                   {activeEquation === equation.math_equation_id && (
                     <div className="equation-explanation">
-<<<<<<< HEAD
                       <div className="explanation-header">
                         <span className="explanation-icon">💡</span>
                         <span className="explanation-title">수식 설명</span>
                       </div>
                       <div className="explanation-content" dangerouslySetInnerHTML={{ __html: formatText(equation.math_equation_explanation) }} />
-=======
-                      <div
-                        dangerouslySetInnerHTML={{
-                          __html: formatText(
-                            equation.math_equation_explanation
-                          ),
-                        }}
-                      />
->>>>>>> 7766e98e
                     </div>
                   )}
                 </div>
