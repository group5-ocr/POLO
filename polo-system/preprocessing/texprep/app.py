# app.py
# -*- coding: utf-8 -*-
"""
raw 폴더 → 전처리 파이프라인 실행 → 전달용 payload 구성(+ 로컬 저장)
- auto_merge 포함된 pipeline을 호출
- transport payload: meta + merged_tex + counts + 파일 경로 + (옵션) 일부 인라인 샘플
- 동시에 JSONL(.gz) 산출물은 기존처럼 out_dir에 저장
- FastAPI 서버로 변경하여 HTTP 요청 처리
"""
from __future__ import annotations
from pathlib import Path
import argparse, json, gzip, time, sys
<<<<<<< HEAD
from typing import Any
from fastapi import FastAPI, HTTPException
from pydantic import BaseModel
import uvicorn
=======
from typing import Any, Optional
import uvicorn
import httpx
from fastapi import FastAPI, HTTPException
from pydantic import BaseModel

# 모듈 경로 설정
current_dir = Path(__file__).parent
src_dir = current_dir / "src"
sys.path.insert(0, str(src_dir))
>>>>>>> 979293bd

# 우리 모듈
from texprep.utils.cfg import load_cfg  # 네가 만든 cfg 로더
from texprep.pipeline import run_pipeline

# FastAPI 앱 생성
app = FastAPI(title="POLO Preprocessing Service", version="1.0.0")

# 환경 변수
MATH_URL = "http://localhost:5004"
EASY_URL = "http://localhost:5003"

# Pydantic 모델
class ProcessRequest(BaseModel):
    paper_id: str
    source_dir: str
    callback: str

class ProcessResponse(BaseModel):
    ok: bool
    paper_id: str
    out_dir: str
    transport_path: str
    counts: dict

@app.get("/health")
def health():
    return {"ok": True}

@app.post("/process", response_model=ProcessResponse)
async def process_paper(request: ProcessRequest):
    """
    논문 전처리 실행
    1. 파이프라인 실행
    2. transport payload 생성
    3. math/easy 모델로 결과 전송
    4. 콜백 호출
    """
    try:
        # 1) 설정 로드
        config_path = Path(__file__).parent / "configs" / "default.yaml"
        cfg = load_cfg(str(config_path))
        
        # 2) source_dir에서 메인 tex 찾기
        source_path = Path(request.source_dir)
        if not source_path.exists():
            raise HTTPException(status_code=400, detail=f"Source directory not found: {source_path}")
        
        # 메인 tex 파일 찾기
        tex_files = list(source_path.rglob("*.tex"))
        if not tex_files:
            raise HTTPException(status_code=400, detail="No .tex files found in source directory")
        
        main_tex = guess_main_tex(tex_files)
        if not main_tex:
            main_tex = tex_files[0]  # 첫 번째 파일 사용
        
        # 3) 파이프라인 실행
        run = run_pipeline(cfg, main_tex=str(main_tex), sink="json")
        
        # 4) transport payload 구성
        payload = build_transport_payload(run, inline=True, head_n=3, body_chars=20000)
        
        # 5) 저장
        out_dir = Path(run["out_dir"])
        out_dir.mkdir(parents=True, exist_ok=True)
        transport_path = out_dir / "transport.json"
        transport_path.write_text(json.dumps(payload, ensure_ascii=False, indent=2), encoding="utf-8")
        
        # 6) math/easy 모델로 결과 전송
        await send_to_models(request.paper_id, payload, out_dir)
        
        # 7) 콜백 호출
        await send_callback(request.callback, request.paper_id, str(transport_path))
        
        return ProcessResponse(
            ok=True,
            paper_id=request.paper_id,
            out_dir=str(out_dir),
            transport_path=str(transport_path),
            counts=payload["meta"]["counts"]
        )
        
    except Exception as e:
        raise HTTPException(status_code=500, detail=f"Processing failed: {str(e)}")

async def send_to_models(paper_id: str, payload: dict, out_dir: Path):
    """math와 easy 모델로 결과 전송"""
    try:
        # math 모델로 tex 전송
        merged_tex_path = out_dir / "merged_body.tex"
        if merged_tex_path.exists():
            async with httpx.AsyncClient(timeout=30) as client:
                await client.post(f"{MATH_URL}/generate", json={
                    "paper_id": paper_id,
                    "math_text_path": str(merged_tex_path)
                })
        
        # easy 모델로 chunk 전송
        chunks_path = out_dir / "chunks.jsonl.gz"
        if chunks_path.exists():
            # chunks 파일을 읽어서 텍스트로 변환
            chunks_text = read_chunks_as_text(chunks_path)
            async with httpx.AsyncClient(timeout=30) as client:
                await client.post(f"{EASY_URL}/generate", json={
                    "text": chunks_text
                })
                
    except Exception as e:
        print(f"Warning: Failed to send to models: {e}")

async def send_callback(callback_url: str, paper_id: str, transport_path: str):
    """콜백 호출"""
    try:
        async with httpx.AsyncClient(timeout=30) as client:
            await client.post(callback_url, json={
                "paper_id": paper_id,
                "transport_path": transport_path,
                "status": "completed"
            })
    except Exception as e:
        print(f"Warning: Failed to send callback: {e}")

def read_chunks_as_text(chunks_path: Path) -> str:
    """chunks 파일을 읽어서 텍스트로 변환"""
    chunks = []
    if chunks_path.suffix == ".gz":
        with gzip.open(chunks_path, "rt", encoding="utf-8") as f:
            for line in f:
                if line.strip():
                    try:
                        chunk = json.loads(line)
                        chunks.append(chunk.get("text", ""))
                    except:
                        continue
    else:
        with open(chunks_path, "r", encoding="utf-8") as f:
            for line in f:
                if line.strip():
                    try:
                        chunk = json.loads(line)
                        chunks.append(chunk.get("text", ""))
                    except:
                        continue
    return "\n\n".join(chunks)

# FastAPI 앱 생성
app = FastAPI(title="POLO Preprocess Service", version="1.0.0")

class PreprocessRequest(BaseModel):
    input_path: str
    output_dir: str = "data/outputs"
    config_path: str = "configs/default.yaml"

class PreprocessResponse(BaseModel):
    success: bool
    message: str
    output_path: str = None
    file_count: int = 0

def _now() -> str:
    return time.strftime("%Y-%m-%dT%H:%M:%SZ", time.gmtime())

def _read_text(p: Path, limit_chars: int | None = None) -> str:
    s = p.read_text(encoding="utf-8", errors="ignore")
    return s if not limit_chars else s[:limit_chars]

def _head_jsonl(path: Path, n: int = 3) -> list[dict[str, Any]]:
    """jsonl 또는 jsonl.gz 앞 N줄만 파싱."""
    items: list[dict[str, Any]] = []
    if path.suffix == ".gz":
        f = gzip.open(path, "rt", encoding="utf-8")
    else:
        f = open(path, "r", encoding="utf-8")
    with f:
        for i, line in enumerate(f):
            if i >= n: break
            line = line.strip()
            if not line: continue
            try:
                items.append(json.loads(line))
            except Exception:
                # 샘플이니 조용히 스킵
                pass
    return items

def _count_lines(path: Path) -> int:
    if path.suffix == ".gz":
        with gzip.open(path, "rt", encoding="utf-8") as f:
            return sum(1 for _ in f)
    with open(path, "r", encoding="utf-8") as f:
        return sum(1 for _ in f)

def build_transport_payload(run: dict[str, Any], inline: bool = True, head_n: int = 3, body_chars: int = 20000) -> dict[str, Any]:
    """
    전달용 구조화. 무식하게 전부 실어 나르지 말고, 샘플·카운트·경로 위주.
    필요하면 inline=True로 일부만 동봉.
    """
    files = {k: Path(v) for k, v in (run.get("files") or {}).items()}
    out_dir = Path(run["out_dir"])

    merged_tex_path = out_dir / "merged_body.tex"
    # 
    payload: dict[str, Any] = {
        "meta": {
            "doc_id": run["doc_id"],
            "mode": run.get("mode", "one"),
            "ts": _now(),
            "main": run.get("main"),
            "merged_roots": run.get("merged_roots", []),
            "counts": {
                "chunks": run["chunks"],
                "equations": run["equations"],
                "inline_equations": run["inline_equations"],
                "assets": run["assets"],
            },
        },
        "artifacts": {
            "merged_body_tex": {
                "path": str(merged_tex_path),
                **({"preview": _read_text(merged_tex_path, body_chars)} if inline and merged_tex_path.exists() else {}),
            },
            "chunks": {
                "path": str(files.get("chunks", "")),
                "count": _count_lines(files["chunks"]) if "chunks" in files else 0,
                **({"head": _head_jsonl(files["chunks"], head_n)} if inline and "chunks" in files else {}),
            },
            "equations": {
                "path": str(files.get("equations", "")),
                "count": _count_lines(files["equations"]) if "equations" in files else 0,
                **({"head": _head_jsonl(files["equations"], head_n)} if inline and "equations" in files else {}),
            },
            "assets": {
                "path": str(files.get("assets", "")),
                "count": _count_lines(files["assets"]) if "assets" in files else 0,
                **({"head": _head_jsonl(files["assets"], head_n)} if inline and "assets" in files else {}),
            },
            "xref_mentions": {
                "path": str(files.get("xref_mentions", "")),
                "count": _count_lines(files["xref_mentions"]) if "xref_mentions" in files else 0,
                **({"head": _head_jsonl(files["xref_mentions"], head_n)} if inline and "xref_mentions" in files else {}),
            },
            "xref_edges": {
                "path": str(files.get("xref_edges", "")),
                "count": _count_lines(files["xref_edges"]) if "xref_edges" in files else 0,
                **({"head": _head_jsonl(files["xref_edges"], head_n)} if inline and "xref_edges" in files else {}),
            },
        },
    }
    return payload

def main():
    ap = argparse.ArgumentParser(description="texprep app: raw → pipeline → transport payload + files")
    ap.add_argument("--config", required=True, help="configs/default.yaml")
    # 둘 중 하나: --main(앵커 tex) 또는 --root(폴더) 제공
    ap.add_argument("--main", help="anchor .tex path")
    ap.add_argument("--root", help="folder containing raw .tex")
    ap.add_argument("--inline", action="store_true", help="transport에 미리보기/샘플 포함")
    ap.add_argument("--head", type=int, default=3, help="각 jsonl 헤드 샘플 개수")
    ap.add_argument("--body-chars", type=int, default=20000, help="merged_body.tex 미리보기 글자수")
    ap.add_argument("--save-transport", help="결과 transport.json 저장 경로(기본: out_dir/<doc_id>/transport.json)")
    args = ap.parse_args()

    cfg = load_cfg(args.config)

    # 앵커 결정
    anchor: str | None = None
    if args.main:
        anchor = args.main
    elif args.root:
        # root만 왔으면 대충 그 폴더 아래 아무 .tex 하나를 앵커로 사용
        # (pipeline은 auto_merge면 폴더 기준으로 병합함)
        root = Path(args.root)
        any_tex = next(root.rglob("*.tex"), None)
        if not any_tex:
            print("*.tex 없음: --root 확인해라.", file=sys.stderr); sys.exit(2)
        anchor = str(any_tex)
    else:
        print("--main 또는 --root를 줘.", file=sys.stderr); sys.exit(2)

    # 파이프라인 실행
    run = run_pipeline(cfg, main_tex=anchor, sink="json")

    # transport payload 구성
    payload = build_transport_payload(run, inline=args.inline, head_n=args.head, body_chars=args.body_chars)

    # 저장 위치
    out_dir = Path(run["out_dir"])
    out_dir.mkdir(parents=True, exist_ok=True)
    save_path = Path(args.save_transport) if args.save_transport else (out_dir / "transport.json")
    save_path.write_text(json.dumps(payload, ensure_ascii=False, indent=2), encoding="utf-8")

    # 요약 출력
    result = {
        "doc_id": run["doc_id"],
        "mode": run.get("mode"),
        "out_dir": run["out_dir"],
        "transport": str(save_path),
        "counts": payload["meta"]["counts"],
        "files": run.get("files", {}),
    }
    print(json.dumps(result, ensure_ascii=False))
    return result

# FastAPI 엔드포인트
@app.get("/health")
async def health():
    return {"status": "ok", "service": "preprocess"}

@app.post("/preprocess", response_model=PreprocessResponse)
async def preprocess_endpoint(request: PreprocessRequest):
    """전처리 파이프라인 실행"""
    try:
        # 임시 args 객체 생성
        class Args:
            def __init__(self, input_path, output_dir, config_path):
                self.main = input_path
                self.root = None
                self.out_dir = output_dir
                self.config = config_path
                self.inline = True
                self.head = 3
                self.body_chars = 1000
                self.save_transport = None
        
        args = Args(request.input_path, request.output_dir, request.config_path)
        
        # 전처리 실행
        result = main_with_args(args)
        
        return PreprocessResponse(
            success=True,
            message="전처리 완료",
            output_path=result.get("out_dir"),
            file_count=result.get("counts", {}).get("total", 0)
        )
        
    except Exception as e:
        raise HTTPException(status_code=500, detail=f"전처리 실패: {str(e)}")

def main_with_args(args):
    """main 함수를 args 객체로 실행"""
    # 기존 main 함수 로직을 여기에 구현
    cfg = load_cfg(args.config)
    
    # main 또는 root 결정
    if args.main:
        anchor = str(Path(args.main).resolve())
    elif args.root:
        root = Path(args.root)
        any_tex = next(root.glob("**/*.tex"), None)
        if not any_tex:
            raise FileNotFoundError("*.tex 없음: --root 확인해라.")
        anchor = str(any_tex)
    else:
        raise ValueError("--main 또는 --root를 줘.")

    # 파이프라인 실행
    run = run_pipeline(cfg, main_tex=anchor, sink="json")

    # transport payload 구성
    payload = build_transport_payload(run, inline=args.inline, head_n=args.head, body_chars=args.body_chars)

    # 저장 위치
    out_dir = Path(run["out_dir"])
    out_dir.mkdir(parents=True, exist_ok=True)
    save_path = Path(args.save_transport) if args.save_transport else (out_dir / "transport.json")
    save_path.write_text(json.dumps(payload, ensure_ascii=False, indent=2), encoding="utf-8")

    # 결과 반환
    return {
        "doc_id": run["doc_id"],
        "mode": run.get("mode"),
        "out_dir": run["out_dir"],
        "transport": str(save_path),
        "counts": payload["meta"]["counts"],
        "files": run.get("files", {}),
    }

if __name__ == "__main__":
<<<<<<< HEAD
    import os
    port = int(os.getenv("PREPROCESS_PORT", "5002"))
    print(f"🔧 Preprocess Service 시작 (포트: {port})")
    uvicorn.run(app, host="0.0.0.0", port=port)
=======
    # CLI 모드와 서버 모드 구분
    if len(sys.argv) > 1 and sys.argv[1] == "cli":
        # CLI 모드 (기존 동작)
        main()
    else:
        # FastAPI 서버 모드
        uvicorn.run(app, host="0.0.0.0", port=5002, reload=False)
>>>>>>> 979293bd
<|MERGE_RESOLUTION|>--- conflicted
+++ resolved
@@ -10,12 +10,6 @@
 from __future__ import annotations
 from pathlib import Path
 import argparse, json, gzip, time, sys
-<<<<<<< HEAD
-from typing import Any
-from fastapi import FastAPI, HTTPException
-from pydantic import BaseModel
-import uvicorn
-=======
 from typing import Any, Optional
 import uvicorn
 import httpx
@@ -26,7 +20,6 @@
 current_dir = Path(__file__).parent
 src_dir = current_dir / "src"
 sys.path.insert(0, str(src_dir))
->>>>>>> 979293bd
 
 # 우리 모듈
 from texprep.utils.cfg import load_cfg  # 네가 만든 cfg 로더
@@ -172,20 +165,6 @@
                     except:
                         continue
     return "\n\n".join(chunks)
-
-# FastAPI 앱 생성
-app = FastAPI(title="POLO Preprocess Service", version="1.0.0")
-
-class PreprocessRequest(BaseModel):
-    input_path: str
-    output_dir: str = "data/outputs"
-    config_path: str = "configs/default.yaml"
-
-class PreprocessResponse(BaseModel):
-    success: bool
-    message: str
-    output_path: str = None
-    file_count: int = 0
 
 def _now() -> str:
     return time.strftime("%Y-%m-%dT%H:%M:%SZ", time.gmtime())
@@ -407,17 +386,10 @@
     }
 
 if __name__ == "__main__":
-<<<<<<< HEAD
-    import os
-    port = int(os.getenv("PREPROCESS_PORT", "5002"))
-    print(f"🔧 Preprocess Service 시작 (포트: {port})")
-    uvicorn.run(app, host="0.0.0.0", port=port)
-=======
     # CLI 모드와 서버 모드 구분
     if len(sys.argv) > 1 and sys.argv[1] == "cli":
         # CLI 모드 (기존 동작)
         main()
     else:
         # FastAPI 서버 모드
-        uvicorn.run(app, host="0.0.0.0", port=5002, reload=False)
->>>>>>> 979293bd
+        uvicorn.run(app, host="0.0.0.0", port=5002, reload=False)