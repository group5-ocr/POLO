# -*- coding: utf-8 -*-
"""
LaTeX 수식 해설 API (FastAPI) + Google Cloud Translation v3 번역(ko) 후처리

출력물(총 4개)
- 원본 JSON:  equations_explained.json
- 원본 TeX :  yolo_math_report.tex
- 번역 JSON:  equations_explained.ko.json
- 번역 TeX :  yolo_math_report.ko.tex
"""

# === 기본 환경 ===
import os, sys, json, re, textwrap, datetime, torch
from typing import List, Dict, Tuple
from pathlib import Path
from fastapi import FastAPI, HTTPException
from pydantic import BaseModel
from transformers import AutoTokenizer, AutoModelForCausalLM, BitsAndBytesConfig
# dotenv 없이 간단하게 환경변수 로드
def load_env_file(env_path):
    """간단한 .env 파일 로드"""
    if not os.path.exists(env_path):
        return
    try:
        with open(env_path, 'r', encoding='utf-8') as f:
            for line in f:
                line = line.strip()
                if line and not line.startswith('#') and '=' in line:
                    key, value = line.split('=', 1)
                    os.environ[key.strip()] = value.strip()
    except Exception as e:
        print(f"Warning: Could not load .env file: {e}")

<<<<<<< HEAD
# [NEW] Google Cloud Translation v3
try:
    from google.cloud import translate
except Exception:
    translate = None

# [권장] 콘솔 출력 flush
=======
# [권장] 콘솔 출력이 바로 보이도록 stdout을 줄 단위로 버퍼링합니다.
>>>>>>> e573ba17
try:
    sys.stdout.reconfigure(line_buffering=True)
except Exception:
    pass

VERSION = "POLO-Math-API v4 + GCP-Translate (EN->KO)"
print(VERSION, flush=True)

<<<<<<< HEAD
# ----- 경로/상수 -----
=======
# ----- 경로 설정 -----
>>>>>>> e573ba17
INPUT_TEX_PATH = r"C:\\POLO\\polo-system\\models\\math\\yolo.tex"
OUT_DIR        = "C:/POLO/polo-system/models/math/_build"
os.makedirs(OUT_DIR, exist_ok=True)

<<<<<<< HEAD
# ----- 모델/토크나이저 -----
=======
# ----- 모델/토크나이저 설정 -----
>>>>>>> e573ba17
MODEL_ID = "Qwen/Qwen2.5-Math-1.5B-Instruct"
USE_4BIT = False
DEVICE   = "cuda" if torch.cuda.is_available() else "cpu"

print(f"Python: {sys.version.split()[0]}", flush=True)
print(f"PyTorch: {torch.__version__}", flush=True)
print(f"CUDA available: {torch.cuda.is_available()}", flush=True)
if torch.cuda.is_available():
    print(f"✅ GPU: {torch.cuda.get_device_name(0)}", flush=True)
    print(f"🔧 Device: {DEVICE}, dtype: float16", flush=True)
else:
    print("⚠️ GPU 없음 → CPU 모드", flush=True)
    print(f"🔧 Device: {DEVICE}, dtype: float32", flush=True)

<<<<<<< HEAD
try:
    tokenizer = AutoTokenizer.from_pretrained(MODEL_ID, trust_remote_code=True)
    PAD_ADDED = False
    if tokenizer.pad_token_id is None or tokenizer.pad_token_id == tokenizer.eos_token_id:
        tokenizer.add_special_tokens({'pad_token': '[PAD]'})
        PAD_ADDED = True

    bnb_config = None
    if USE_4BIT:
        bnb_config = BitsAndBytesConfig(
            load_in_4bit=True,
            bnb_4bit_quant_type="nf4",
            bnb_4bit_use_double_quant=True,
            bnb_4bit_compute_dtype=torch.float16
        )

    model = AutoModelForCausalLM.from_pretrained(
        MODEL_ID,
        device_map="auto",
        torch_dtype=torch.float16 if DEVICE == "cuda" else torch.float32,
        quantization_config=bnb_config,
        low_cpu_mem_usage=True,
        trust_remote_code=True
    )
    if PAD_ADDED:
        model.resize_token_embeddings(len(tokenizer))
    GEN_KW = dict(max_new_tokens=512, temperature=0.2, top_p=0.9, do_sample=True)
    print("Model & tokenizer loaded.", flush=True)

except Exception as e:
    tokenizer = None
    model = None
    GEN_KW = {}
    print("[Model Load Error]", e, flush=True)
=======
# --- 간단한 .env 로드 ---
ROOT_ENV = Path(__file__).resolve().parents[2] / ".env"
load_env_file(str(ROOT_ENV))
print(f"[env] .env loaded from: {ROOT_ENV}", flush=True)

SAFE_CACHE_DIR = Path(__file__).resolve().parent / "hf_cache"
SAFE_CACHE_DIR.mkdir(parents=True, exist_ok=True)

def _force_safe_hf_cache():
    for k in ("HF_HOME", "TRANSFORMERS_CACHE", "HF_DATASETS_CACHE", "HUGGINGFACE_HUB_CACHE"):
        os.environ[k] = str(SAFE_CACHE_DIR)
    print(f"[hf_cache] forced → {SAFE_CACHE_DIR}", flush=True)

_force_safe_hf_cache()
# Hugging Face 토큰 설정 (여러 가능한 이름으로 시도)
HF_TOKEN = os.getenv("허깅페이스 토큰") or os.getenv("HUGGINGFACE_TOKEN") or os.getenv("HF_TOKEN")
print(f"HF_TOKEN={'설정됨' if HF_TOKEN else '없음'} (환경변수: '허깅페이스 토큰' 또는 'HUGGINGFACE_TOKEN')", flush=True)

def load_model():
    """모델 로드 함수"""
    global tokenizer, model, GEN_KW
    
    try:
        print(f"🔄 Math 모델 로딩 시작: {MODEL_ID}", flush=True)
        print(f"HF_HOME={os.getenv('HF_HOME')}", flush=True)
        print(f"HF_TOKEN={'설정됨' if HF_TOKEN else '없음'} (환경변수: '허깅페이스 토큰')", flush=True)
        
        # 1) 토크나이저 (캐시/토큰 명시)
        print("📝 토크나이저 로딩 중...", flush=True)
        print(f"📝 MODEL_ID: {MODEL_ID}", flush=True)
        print(f"📝 CACHE_DIR: {SAFE_CACHE_DIR}", flush=True)
        print(f"📝 HF_TOKEN: {'설정됨' if HF_TOKEN else '없음'} (환경변수: '허깅페이스 토큰')", flush=True)
        
        tokenizer = AutoTokenizer.from_pretrained(
            MODEL_ID,
            trust_remote_code=True,
            token=HF_TOKEN,
            cache_dir=str(SAFE_CACHE_DIR),
        )
        print("✅ 토크나이저 로딩 완료", flush=True)

        # 2) pad 토큰 보정
        PAD_ADDED = False
        if tokenizer.pad_token_id is None or tokenizer.pad_token_id == tokenizer.eos_token_id:
            tokenizer.add_special_tokens({'pad_token': '[PAD]'})
            PAD_ADDED = True
            print("🔧 PAD 토큰 추가됨", flush=True)

        # 3) 모델 로드 (필요 시 4bit)
        print("🧠 모델 로딩 중...", flush=True)
        print(f"🧠 DEVICE: {DEVICE}", flush=True)
        print(f"🧠 USE_4BIT: {USE_4BIT}", flush=True)
        
        bnb_config = None
        if USE_4BIT:
            print("🔧 4bit 양자화 설정 적용", flush=True)
            bnb_config = BitsAndBytesConfig(
                load_in_4bit=True,
                bnb_4bit_quant_type="nf4",
                bnb_4bit_use_double_quant=True,
                bnb_4bit_compute_dtype=torch.float16 if DEVICE == "cuda" else torch.float32
            )

        model = AutoModelForCausalLM.from_pretrained(
            MODEL_ID,
            device_map="auto",
            torch_dtype=torch.float16 if DEVICE == "cuda" else torch.float32,
            quantization_config=bnb_config,
            low_cpu_mem_usage=True,
            trust_remote_code=True,
            token=HF_TOKEN,
            cache_dir=str(SAFE_CACHE_DIR),
        )

        if PAD_ADDED:
            model.resize_token_embeddings(len(tokenizer))
            print("🔧 토큰 임베딩 크기 조정됨", flush=True)

        GEN_KW = dict(
            max_new_tokens=512,
            temperature=0.2,
            top_p=0.9,
            do_sample=True
        )
        print("✅ Math 모델 로딩 완료", flush=True)
        print(f"✅ 모델 디바이스: {next(model.parameters()).device}", flush=True)
        print(f"✅ 모델 dtype: {next(model.parameters()).dtype}", flush=True)
        return True

    except Exception as e:
        print(f"❌ Math 모델 로딩 실패: {e}", flush=True)
        print(f"❌ 에러 타입: {type(e).__name__}", flush=True)
        print(f"❌ 에러 상세: {str(e)}", flush=True)
        import traceback
        traceback.print_exc()
        tokenizer = None
        model = None
        GEN_KW = {}
        return False

# 모델 로드 시도
print("🚀 Math 모델 로딩 시작...", flush=True)
model_loaded = load_model()
if not model_loaded:
    print("⚠️ 모델 로딩 실패 - 서버는 시작되지만 기능이 제한됩니다.", flush=True)
    print("⚠️ 가능한 원인:", flush=True)
    print("  - '허깅페이스 토큰' 환경변수가 설정되지 않음", flush=True)
    print("  - 인터넷 연결 문제", flush=True)
    print("  - 모델 다운로드 실패", flush=True)
    print("  - 메모리 부족", flush=True)
    print("  - CUDA/GPU 문제", flush=True)
else:
    print("🎉 Math 모델 로딩 성공!", flush=True)
>>>>>>> e573ba17

# === [NEW] GCP Translation 초기화 ===
GCP_PROJECT_ID = os.getenv("GOOGLE_CLOUD_PROJECT")
GCP_LOCATION   = os.getenv("GOOGLE_CLOUD_TRANSLATE_LOCATION", "global")
gcp_translate_client = None
GCP_PARENT = None
if translate is not None and GCP_PROJECT_ID:
    try:
        gcp_translate_client = translate.TranslationServiceClient()
        GCP_PARENT = f"projects/{GCP_PROJECT_ID}/locations/{GCP_LOCATION}"
        print(f"GCP Translation ready: parent={GCP_PARENT}", flush=True)
    except Exception as e:
        print("[Warn] GCP Translation init failed:", e, flush=True)
else:
    print("[Warn] GCP Translation not configured (missing lib or env)", flush=True)


# === 공통 유틸 ===
def make_line_offsets(text: str) -> List[int]:
    lines = text.splitlines()
    offsets, pos = [], 0
    for ln in lines:
        offsets.append(pos)
<<<<<<< HEAD
        pos += len(ln) + 1
=======
        pos += len(ln) + 1  # '\n' 포함
>>>>>>> e573ba17
    return offsets

def build_pos_to_line(offsets: List[int]):
    def pos_to_line(p: int) -> int:
        lo, hi = 0, len(offsets)-1
        while lo <= hi:
            mid = (lo+hi)//2
            if offsets[mid] <= p:
                lo = mid + 1
            else:
                hi = mid - 1
        return hi + 1
    return pos_to_line


# === 수식 추출 ===
def extract_equations(tex: str, pos_to_line) -> List[Dict]:
    matches: List[Dict] = []

    def add(kind, start, end, body, env=""):
        matches.append({
            "kind": kind, "env": env, "start": start, "end": end,
            "line_start": pos_to_line(start), "line_end": pos_to_line(end),
            "body": body.strip()
        })

<<<<<<< HEAD
    for m in re.finditer(r"\$\$(.+?)\$\$", tex, flags=re.DOTALL):
        add("display($$ $$)", m.start(), m.end(), m.group(1))
    for m in re.finditer(r"\\\[(.+?)\\\]", tex, flags=re.DOTALL):
        add("display(\\[ \\])", m.start(), m.end(), m.group(1))
    for m in re.finditer(r"\\\((.+?)\\\)", tex, flags=re.DOTALL):
        add("inline(\\( \\))", m.start(), m.end(), m.group(1))
    for m in re.finditer(r"(?<!\$)\$(?!\$)(.+?)(?<!\$)\$(?!\$)", tex, flags=re.DOTALL):
        add("inline($ $)", m.start(), m.end(), m.group(1))

=======
    # $$ ... $$
    for m in re.finditer(r"\$\$(.+?)\$\$", tex, flags=re.DOTALL):
        add("display($$ $$)", m.start(), m.end(), m.group(1))
    # \[ ... \]
    for m in re.finditer(r"\\\[(.+?)\\\]", tex, flags=re.DOTALL):
        add("display(\\[ \\])", m.start(), m.end(), m.group(1))
    # \( ... \)
    for m in re.finditer(r"\\\((.+?)\\\)", tex, flags=re.DOTALL):
        add("inline(\\( \\))", m.start(), m.end(), m.group(1))
    # inline $...$ (but not $$)
    for m in re.finditer(r"(?<!\$)\$(?!\$)(.+?)(?<!\$)\$(?!\$)", tex, flags=re.DOTALL):
        add("inline($ $)", m.start(), m.end(), m.group(1))

    # environments
>>>>>>> e573ba17
    envs = ["equation","equation*","align","align*","multline","multline*",
            "gather","gather*","flalign","flalign*","eqnarray","eqnarray*","split","cases"]
    for env in envs:
        pattern = rf"\\begin{{{re.escape(env)}}}(.+?)\\end{{{re.escape(env)}}}"
        for m in re.finditer(pattern, tex, flags=re.DOTALL):
            add("env", m.start(), m.end(), m.group(1), env=env)

    uniq = {}
    for it in matches:
        key = (it["start"], it["end"])
        if key not in uniq:
            uniq[key] = it
<<<<<<< HEAD
=======

>>>>>>> e573ba17
    out = list(uniq.values())
    out.sort(key=lambda x: x["start"])
    return out


<<<<<<< HEAD
# === 난이도 휴리스틱 ===
=======
# === 셀 3: 난이도 휴리스틱 ===
>>>>>>> e573ba17
ADV_TOKENS = [
    r"\\sum", r"\\prod", r"\\int", r"\\lim", r"\\nabla", r"\\partial",
    r"\\mathbb", r"\\mathcal", r"\\mathbf", r"\\boldsymbol",
    r"\\argmax", r"\\argmin", r"\\operatorname", r"\\mathrm\{KL\}",
    r"\\mathbb\{E\}", r"\\Pr", r"\\sigma", r"\\mu", r"\\Sigma", r"\\theta",
<<<<<<< HEAD
    r"\\frac\{[^{}]*\{[^{}]*\}[^{}]*\}",
    r"\\hat\{", r"\\tilde\{", r"\\bar\{", r"\\widehat\{", r"\\widetilde\{",
    r"\\sqrt\{[^{}]*\{",
=======
    r"\\frac\{[^{}]*\{[^{}]*\}[^{}]*\}",  # nested fraction
    r"\\hat\{", r"\\tilde\{", r"\\bar\{", r"\\widehat\{", r"\\widetilde\{",
    r"\\sqrt\{[^{}]*\{",                  # nested sqrt
>>>>>>> e573ba17
    r"\\left", r"\\right",
    r"\\in", r"\\subset", r"\\forall", r"\\exists",
    r"\\cdot", r"\\times", r"\\otimes",
    r"IoU", r"\\log", r"\\exp",
    r"\\mathbb\{R\}", r"\\mathbb\{N\}", r"\\mathbb\{Z\}",
    r"\\Delta", r"\\delta", r"\\epsilon", r"\\varepsilon",
]
ADV_RE = re.compile("|".join(ADV_TOKENS))

def count_subscripts(expr: str) -> int:
    return len(re.findall(r"_[a-zA-Z0-9{\\]", expr))

def is_advanced(eq: str) -> bool:
    if ADV_RE.search(eq):
        return True
    if len(eq) > 40 and count_subscripts(eq) >= 2:
        return True
    if "\n" in eq and len(eq) > 30:
        return True
    return False


<<<<<<< HEAD
# === LLM ===
=======
# === 셀 4: 문서 개요 LLM ===
>>>>>>> e573ba17
def take_slices(text: str, head_chars=4000, mid_chars=2000, tail_chars=4000):
    n = len(text)
    head = text[:min(head_chars, n)]
    mid_start = max((n // 2) - (mid_chars // 2), 0)
    mid = text[mid_start: mid_start + min(mid_chars, n)]
    tail = text[max(0, n - tail_chars):]
    return head, mid, tail

def _generate_with_mask_from_messages(messages: List[Dict]) -> str:
<<<<<<< HEAD
=======
    if not model_loaded or tokenizer is None or model is None:
        raise RuntimeError("Math model is not loaded")
>>>>>>> e573ba17
    inputs = tokenizer.apply_chat_template(
        messages, add_generation_prompt=True, return_tensors="pt", padding=True
    )
    attention_mask = (inputs != tokenizer.pad_token_id).long()
    with torch.no_grad():
        out = model.generate(
            input_ids=inputs.to(model.device),
            attention_mask=attention_mask.to(model.device),
            **GEN_KW
        )
    return tokenizer.decode(out[0], skip_special_tokens=True)

def chat_overview(prompt: str) -> str:
<<<<<<< HEAD
    if tokenizer is None or model is None:
        raise RuntimeError("Model is not loaded.")
=======
    if not model_loaded or tokenizer is None or model is None:
        raise RuntimeError("Math model is not loaded")
>>>>>>> e573ba17
    messages = [
        {"role": "system", "content":
         "You are a clear, concise technical writer who summarizes LaTeX-based AI papers for a general technical audience."},
        {"role": "user", "content": prompt}
    ]
    text = _generate_with_mask_from_messages(messages)
    return text.split(messages[-1]["content"])[-1].strip()

<<<<<<< HEAD
=======

# === 셀 5: 수식 해설 LLM ===
>>>>>>> e573ba17
EXPLAIN_SYSTEM = (
    "You are a teacher who explains math/AI research equations in clear, simple English. "
    "Always be precise, polite, and easy to understand."
)
EXPLAIN_TEMPLATE = """Please explain the following equation so that it can be understood by someone at least at a middle school level.
Follow this exact order in your output: Example → Explanation → Conclusion

- Example: Show the equation exactly as LaTeX in a single block (do not modify or add anything).
- Explanation: Provide bullet points explaining the meaning of symbols (∑, 𝟙, ^, _, √, \\, etc.) and the role of each term, in a clear and concise way.
- Conclusion: Summarize in one sentence the core purpose of this equation in the context of the paper (e.g., loss composition, normalization, coordinate error, probability/log-likelihood, etc.).
- (Important) Do not change the symbols or the order of the equation, and do not invent new symbols.
- (Important) Write only in English.

[Equation]
{EQUATION}
"""

def explain_equation_with_llm(eq_latex: str) -> str:
<<<<<<< HEAD
    if tokenizer is None or model is None:
        raise RuntimeError("Model is not loaded.")
=======
    if not model_loaded or tokenizer is None or model is None:
        raise RuntimeError("Math model is not loaded")
>>>>>>> e573ba17
    messages = [
        {"role": "system", "content": EXPLAIN_SYSTEM},
        {"role": "user",   "content": EXPLAIN_TEMPLATE.format(EQUATION=eq_latex)}
    ]
    text = _generate_with_mask_from_messages(messages)
    return text.split(messages[-1]["content"])[-1].strip()


<<<<<<< HEAD
# === TeX 리포트 생성 ===
=======
# === 셀 6: LaTeX 리포트(.tex) ===
>>>>>>> e573ba17
def latex_escape_verbatim(s: str) -> str:
    s = s.replace("\\", r"\\")
    s = s.replace("#", r"\#").replace("$", r"\$")
    s = s.replace("%", r"\%").replace("&", r"\&")
    s = s.replace("_", r"\_").replace("{", r"\{").replace("}", r"\}")
    s = s.replace("^", r"\^{}").replace("~", r"\~{}")
    return s

def build_report(overview: str, items: List[Dict]) -> str:
    header = (r"""\\documentclass[11pt]{article}
\\usepackage[margin=1in]{geometry}
\\usepackage{amsmath, amssymb, amsfonts}
\\usepackage{hyperref}
\\usepackage{kotex}
\\setlength{\\parskip}{6pt}
\\setlength{\\parindent}{0pt}
\\title{LaTeX Equation Explanation Report (Middle-School Level+)}
\\author{Automatic Pipeline}
\\date{""" + datetime.date.today().isoformat() + r"""}
\\begin{document}
\\maketitle
\\tableofcontents
\\newpage
""")
    parts = [header]
    parts.append(r"\\section*{Document Overview}")
    parts.append(latex_escape_verbatim(overview))
    parts.append("\n\\newpage\n")

    for it in items:
        title = f"Lines {it['line_start']}–{it['line_end']} / {it['kind']} {('['+it['env']+']') if it['env'] else ''}"
        parts.append(f"\\section*{{{latex_escape_verbatim(title)}}}")
        parts.append(it["explanation"])
        parts.append("\n")

    parts.append("\\end{document}\n")
    return "\n".join(parts)


<<<<<<< HEAD
# === 보조: 수식 개수 ===
def count_equations_only(input_tex_path: str) -> Dict[str, int]:
=======
# === 보조: 수식 개수만 ===
def count_equations_only(input_tex_path: str) -> Dict[str, int]:
    if not model_loaded:
        raise RuntimeError("Math model is not loaded")
    
>>>>>>> e573ba17
    p = Path(input_tex_path)
    if not p.exists():
        raise FileNotFoundError(f"Cannot find TeX file: {input_tex_path}")

    src = p.read_text(encoding="utf-8", errors="ignore")
    offsets = make_line_offsets(src)
    pos_to_line = build_pos_to_line(offsets)
    equations_all = extract_equations(src, pos_to_line)
    equations_advanced = [e for e in equations_all if is_advanced(e["body"])]

    print(f"총 수식: {len(equations_all)}", flush=True)
    print(f"중학생 수준 이상: {len(equations_advanced)} / {len(equations_all)}", flush=True)

    return {"총 수식": len(equations_all),
            "중학생 수준 이상": len(equations_advanced)}


# ======================================================================
# ======================= [NEW] 번역 유틸 섹션 ==========================
# ======================================================================

# 수식 보호 (디스플레이/인라인/환경)
_MATH_ENV_NAMES = r"(?:equation|align|gather|multline|eqnarray|cases|split)\*?"
_MATH_PATTERN = re.compile(
    r"(?P<D2>\${2}[\s\S]*?\${2})"      # $$ ... $$
    r"|(?P<D1>(?<!\\)\$[\s\S]*?(?<!\\)\$)"  # $ ... $
    r"|(?P<LB>\\\[[\s\S]*?\\\])"       # \[ ... \]
    r"|(?P<LP>\\\([\s\S]*?\\\))"       # \( ... \)
    r"|(?P<ENV>\\begin\{" + _MATH_ENV_NAMES + r"\}[\s\S]*?\\end\{" + _MATH_ENV_NAMES + r"\})",
    re.MULTILINE
)

def protect_math(text: str) -> Tuple[str, Dict[str, str]]:
    holders = {}
    def _repl(m):
        key = f"⟦MATH{len(holders)}⟧"
        holders[key] = m.group(0)
        return key
    return _MATH_PATTERN.sub(_repl, text), holders

def restore_math(text: str, holders: Dict[str, str]) -> str:
    for k, v in holders.items():
        text = text.replace(k, v)
    return text

# 괄호 보호: 중첩 대응을 위해 반복 적용
def protect_parens(text: str) -> Tuple[str, Dict[str, str]]:
    holders = {}
    idx = 0
    pat = re.compile(r"\([^()\n]*\)")
    out = text
    while True:
        changed = False
        def _repl(m):
            nonlocal idx, changed
            key = f"⟦P{idx}⟧"
            holders[key] = m.group(0)
            idx += 1
            changed = True
            return key
        out2 = pat.sub(_repl, out)
        out = out2
        if not changed:
            break
    return out, holders

def restore_parens(text: str, holders: Dict[str, str]) -> str:
    for k, v in holders.items():
        text = text.replace(k, v)
    return text

def split_into_paragraphs(s: str) -> List[str]:
    # 빈 줄(두 줄 이상) 기준으로 문단 분리, 앞뒤 공백은 보존
    # 번역 정확도를 위해 문단 단위로 번역
    parts = re.split(r"\n\s*\n", s)
    return parts

def join_paragraphs(paragraphs: List[str]) -> str:
    return "\n\n".join(paragraphs)

def translate_paragraphs_gcp(paragraphs: List[str], target_lang="ko") -> List[str]:
    """
    - 수식/괄호 보호 후 번역
    - 빈 문단은 API 호출에서 제외
    - 번역 실패 시 원문 유지
    """
    if gcp_translate_client is None or GCP_PARENT is None:
        print("[Warn] GCP Translation not ready; return original.", flush=True)
        return paragraphs[:]

    prot_list, holders_math, holders_paren = [], [], []
    for para in paragraphs:
        if not para.strip():
            prot_list.append("")
            holders_math.append({})
            holders_paren.append({})
            continue
        p1, h_m = protect_math(para)
        p2, h_p = protect_parens(p1)
        prot_list.append(p2)
        holders_math.append(h_m)
        holders_paren.append(h_p)

    out_list = [""] * len(paragraphs)

    BATCH = 32
    def _flush_batch(idxs: List[int]):
        if not idxs:
            return
        nonempty = [i for i in idxs if prot_list[i].strip() != ""]
        if not nonempty:
            for i in idxs:
                out_list[i] = prot_list[i]
            return
        contents = [prot_list[i] for i in nonempty]
        try:
            resp = gcp_translate_client.translate_text(
                request={
                    "parent": GCP_PARENT,
                    "contents": contents,
                    "mime_type": "text/plain",
                    "target_language_code": target_lang,
                }
            )
            translated = [t.translated_text for t in resp.translations]
        except Exception as e:
            print("[Translate Error][GCP]", e, file=sys.stderr)
            translated = contents  # 실패 시 원문

        for j, idx in enumerate(nonempty):
            t = translated[j]
            t = restore_parens(t, holders_paren[idx])
            t = restore_math(t, holders_math[idx])
            out_list[idx] = t

        for i in set(idxs) - set(nonempty):
            out_list[i] = prot_list[i]

    buf = []
    for i in range(len(paragraphs)):
        buf.append(i)
        if len(buf) >= BATCH:
            _flush_batch(buf); buf.clear()
    _flush_batch(buf)
    return out_list

def translate_text_gcp(text: str, target_lang="ko") -> str:
    """단일 문자열 번역: 문단 분리 → 배치 번역 → 병합"""
    paras = split_into_paragraphs(text)
    out_paras = translate_paragraphs_gcp(paras, target_lang=target_lang)
    return join_paragraphs(out_paras)

def translate_tex_file(in_path: str, out_path: str, target_lang="ko") -> None:
    s = Path(in_path).read_text(encoding="utf-8", errors="ignore")
    paras = split_into_paragraphs(s)
    out_paras = translate_paragraphs_gcp(paras, target_lang=target_lang)
    out_text = join_paragraphs(out_paras)
    Path(out_path).write_text(out_text, encoding="utf-8")
    print(f"[OK] 번역본 TeX 저장: {out_path}", flush=True)

def translate_json_payload(in_json_path: str, out_json_path: str, target_lang="ko") -> None:
    data = json.loads(Path(in_json_path).read_text(encoding="utf-8"))
    # overview 번역
    overview_en = data.get("overview", "")
    overview_ko = translate_text_gcp(overview_en, target_lang=target_lang) if overview_en else ""

    items_ko = []
    for it in data.get("items", []):
        exp_en = it.get("explanation", "")
        # 수식(it["equation"])은 보호 → 번역 대상이 아님 (영문 그대로 유지), 설명만 번역
        exp_ko = translate_text_gcp(exp_en, target_lang=target_lang) if exp_en else ""
        it_ko = dict(it)
        it_ko["explanation"] = exp_ko
        items_ko.append(it_ko)

    out_obj = {"overview": overview_ko, "items": items_ko}
    Path(out_json_path).write_text(json.dumps(out_obj, ensure_ascii=False, indent=2), encoding="utf-8")
    print(f"[OK] 번역본 JSON 저장: {out_json_path}", flush=True)


# ======================================================================
# ========================== 메인 파이프라인 ============================
# ======================================================================
def run_pipeline(input_tex_path: str) -> Dict:
<<<<<<< HEAD
=======
    if not model_loaded:
        raise RuntimeError("Math model is not loaded")
    
>>>>>>> e573ba17
    p = Path(input_tex_path)
    if not p.exists():
        raise FileNotFoundError(f"Cannot find TeX file: {input_tex_path}")

    Path(OUT_DIR).mkdir(parents=True, exist_ok=True)

    src = p.read_text(encoding="utf-8", errors="ignore")
<<<<<<< HEAD
=======

>>>>>>> e573ba17
    offsets = make_line_offsets(src)
    pos_to_line = build_pos_to_line(offsets)

    equations_all = extract_equations(src, pos_to_line)
    equations_advanced = [e for e in equations_all if is_advanced(e["body"])]

    print(f"총 수식: {len(equations_all)}", flush=True)
    print(f"중학생 수준 이상: {len(equations_advanced)} / {len(equations_all)}", flush=True)

    head, mid, tail = take_slices(src)
    overview_prompt = textwrap.dedent(f"""
    You will be given three slices of a LaTeX document (head / middle / tail).
    Please produce a concise English overview with:
    - One short paragraph describing the core topic and objective of the paper.
    - A few bullet points listing the main sections or ideas (if discernible).
    - Focus on how mathematical notation and symbols are used to support the overall flow.

    [HEAD]
    {head}

    [MIDDLE]
    {mid}

    [TAIL]
    {tail}
    """).strip()
    doc_overview = chat_overview(overview_prompt)

    explanations: List[Dict] = []
    for idx, item in enumerate(equations_advanced, start=1):
        print(f"[{idx}/{len(equations_advanced)}] 라인 {item['line_start']}–{item['line_end']}", flush=True)
        exp = explain_equation_with_llm(item["body"])
        explanations.append({
            "index": idx,
            "line_start": item["line_start"],
            "line_end": item["line_end"],
            "kind": item["kind"],
            "env": item["env"],
            "equation": item["body"],
            "explanation": exp
        })

<<<<<<< HEAD
    # === 원본 저장 ===
=======
>>>>>>> e573ba17
    json_path = os.path.join(OUT_DIR, "equations_explained.json")
    with open(json_path, "w", encoding="utf-8") as f:
        json.dump({"overview": doc_overview, "items": explanations}, f, ensure_ascii=False, indent=2)
    print(f"저장된 JSON: {json_path}", flush=True)

    report_tex_path = os.path.join(OUT_DIR, "yolo_math_report.tex")
    report_tex = build_report(doc_overview, explanations)
    Path(report_tex_path).write_text(report_tex, encoding="utf-8")
    print(f"저장된 TeX: {report_tex_path}", flush=True)

<<<<<<< HEAD
    # === [NEW] 번역본 생성 ===
    json_ko_path  = os.path.join(OUT_DIR, "equations_explained.ko.json")
    tex_ko_path   = os.path.join(OUT_DIR, "yolo_math_report.ko.tex")

    try:
        translate_json_payload(json_path, json_ko_path, target_lang="ko")
    except Exception as e:
        print("[Translate JSON Error]", e, file=sys.stderr)

    try:
        translate_tex_file(report_tex_path, tex_ko_path, target_lang="ko")
    except Exception as e:
        print("[Translate TeX Error]", e, file=sys.stderr)

    # === 반환 ===
=======
>>>>>>> e573ba17
    return {
        "input": str(p),
        "counts": {
            "총 수식": len(equations_all),
            "중학생 수준 이상": len(equations_advanced)
        },
        "outputs": {
            "json": json_path,
            "report_tex": report_tex_path,
            "json_ko": json_ko_path,
            "report_tex_ko": tex_ko_path,
            "out_dir": OUT_DIR
        }
    }


<<<<<<< HEAD
# === FastAPI ===
app = FastAPI(title="POLO Math Explainer API", version="1.1.0")
=======
# === FastAPI 앱 ===
app = FastAPI(title="POLO Math Explainer API", version="1.0.0")
>>>>>>> e573ba17

class MathRequest(BaseModel):
    path: str

@app.get("/health")
async def health():
    return {
        "status": "ok" if model_loaded else "degraded",
        "python": sys.version.split()[0],
        "torch": torch.__version__,
        "cuda": torch.cuda.is_available(),
        "device": DEVICE,
<<<<<<< HEAD
        "model_loaded": (tokenizer is not None and model is not None),
        "gcp_translate_ready": (gcp_translate_client is not None and GCP_PARENT is not None),
        "gcp_parent": GCP_PARENT
=======
        "model_loaded": model_loaded,
        "tokenizer_loaded": tokenizer is not None,
        "model_name": MODEL_ID,
        "cache_dir": str(SAFE_CACHE_DIR)
>>>>>>> e573ba17
    }

@app.get("/count/{file_path:path}")
async def count_get(file_path: str):
<<<<<<< HEAD
=======
    if not model_loaded:
        raise HTTPException(status_code=503, detail="Math model is not loaded")
>>>>>>> e573ba17
    try:
        return count_equations_only(file_path)
    except FileNotFoundError as e:
        raise HTTPException(status_code=404, detail=str(e))
    except Exception as e:
        raise HTTPException(status_code=500, detail=f"Error: {e}")

@app.post("/count")
async def count_post(req: MathRequest):
<<<<<<< HEAD
=======
    if not model_loaded:
        raise HTTPException(status_code=503, detail="Math model is not loaded")
>>>>>>> e573ba17
    try:
        return count_equations_only(req.path)
    except FileNotFoundError as e:
        raise HTTPException(status_code=404, detail=str(e))
    except Exception as e:
        raise HTTPException(status_code=500, detail=f"Error: {e}")

@app.get("/math/{file_path:path}")
async def math_get(file_path: str):
<<<<<<< HEAD
=======
    if not model_loaded:
        raise HTTPException(status_code=503, detail="Math model is not loaded")
>>>>>>> e573ba17
    try:
        return run_pipeline(file_path)
    except FileNotFoundError as e:
        raise HTTPException(status_code=404, detail=str(e))
    except Exception as e:
        raise HTTPException(status_code=500, detail=f"Error: {e}")

@app.post("/math")
async def math_post(req: MathRequest):
<<<<<<< HEAD
=======
    if not model_loaded:
        raise HTTPException(status_code=503, detail="Math model is not loaded")
>>>>>>> e573ba17
    try:
        return run_pipeline(req.path)
    except FileNotFoundError as e:
        raise HTTPException(status_code=404, detail=str(e))
    except Exception as e:
        raise HTTPException(status_code=500, detail=f"Error: {e}")

# 직접 실행
if __name__ == "__main__":
    try:
        import uvicorn
<<<<<<< HEAD
        print("🚀 Math Model 서버 시작...")
=======
        print("🚀 Math Model 서버 시작 중...")
>>>>>>> e573ba17
        uvicorn.run("app:app", host="0.0.0.0", port=5004, reload=False)
    except Exception as e:
        print(f"❌ 시작 실패: {e}")
        import traceback
        traceback.print_exc()
        input("Press Enter to exit...")<|MERGE_RESOLUTION|>--- conflicted
+++ resolved
@@ -31,7 +31,6 @@
     except Exception as e:
         print(f"Warning: Could not load .env file: {e}")
 
-<<<<<<< HEAD
 # [NEW] Google Cloud Translation v3
 try:
     from google.cloud import translate
@@ -39,9 +38,6 @@
     translate = None
 
 # [권장] 콘솔 출력 flush
-=======
-# [권장] 콘솔 출력이 바로 보이도록 stdout을 줄 단위로 버퍼링합니다.
->>>>>>> e573ba17
 try:
     sys.stdout.reconfigure(line_buffering=True)
 except Exception:
@@ -50,20 +46,12 @@
 VERSION = "POLO-Math-API v4 + GCP-Translate (EN->KO)"
 print(VERSION, flush=True)
 
-<<<<<<< HEAD
 # ----- 경로/상수 -----
-=======
-# ----- 경로 설정 -----
->>>>>>> e573ba17
 INPUT_TEX_PATH = r"C:\\POLO\\polo-system\\models\\math\\yolo.tex"
 OUT_DIR        = "C:/POLO/polo-system/models/math/_build"
 os.makedirs(OUT_DIR, exist_ok=True)
 
-<<<<<<< HEAD
 # ----- 모델/토크나이저 -----
-=======
-# ----- 모델/토크나이저 설정 -----
->>>>>>> e573ba17
 MODEL_ID = "Qwen/Qwen2.5-Math-1.5B-Instruct"
 USE_4BIT = False
 DEVICE   = "cuda" if torch.cuda.is_available() else "cpu"
@@ -78,42 +66,6 @@
     print("⚠️ GPU 없음 → CPU 모드", flush=True)
     print(f"🔧 Device: {DEVICE}, dtype: float32", flush=True)
 
-<<<<<<< HEAD
-try:
-    tokenizer = AutoTokenizer.from_pretrained(MODEL_ID, trust_remote_code=True)
-    PAD_ADDED = False
-    if tokenizer.pad_token_id is None or tokenizer.pad_token_id == tokenizer.eos_token_id:
-        tokenizer.add_special_tokens({'pad_token': '[PAD]'})
-        PAD_ADDED = True
-
-    bnb_config = None
-    if USE_4BIT:
-        bnb_config = BitsAndBytesConfig(
-            load_in_4bit=True,
-            bnb_4bit_quant_type="nf4",
-            bnb_4bit_use_double_quant=True,
-            bnb_4bit_compute_dtype=torch.float16
-        )
-
-    model = AutoModelForCausalLM.from_pretrained(
-        MODEL_ID,
-        device_map="auto",
-        torch_dtype=torch.float16 if DEVICE == "cuda" else torch.float32,
-        quantization_config=bnb_config,
-        low_cpu_mem_usage=True,
-        trust_remote_code=True
-    )
-    if PAD_ADDED:
-        model.resize_token_embeddings(len(tokenizer))
-    GEN_KW = dict(max_new_tokens=512, temperature=0.2, top_p=0.9, do_sample=True)
-    print("Model & tokenizer loaded.", flush=True)
-
-except Exception as e:
-    tokenizer = None
-    model = None
-    GEN_KW = {}
-    print("[Model Load Error]", e, flush=True)
-=======
 # --- 간단한 .env 로드 ---
 ROOT_ENV = Path(__file__).resolve().parents[2] / ".env"
 load_env_file(str(ROOT_ENV))
@@ -177,6 +129,18 @@
                 bnb_4bit_compute_dtype=torch.float16 if DEVICE == "cuda" else torch.float32
             )
 
+    model = AutoModelForCausalLM.from_pretrained(
+        MODEL_ID,
+        device_map="auto",
+        torch_dtype=torch.float16 if DEVICE == "cuda" else torch.float32,
+        quantization_config=bnb_config,
+        low_cpu_mem_usage=True,
+        trust_remote_code=True
+    )
+    if PAD_ADDED:
+        model.resize_token_embeddings(len(tokenizer))
+    GEN_KW = dict(max_new_tokens=512, temperature=0.2, top_p=0.9, do_sample=True)
+    print("Model & tokenizer loaded.", flush=True)
         model = AutoModelForCausalLM.from_pretrained(
             MODEL_ID,
             device_map="auto",
@@ -227,7 +191,6 @@
     print("  - CUDA/GPU 문제", flush=True)
 else:
     print("🎉 Math 모델 로딩 성공!", flush=True)
->>>>>>> e573ba17
 
 # === [NEW] GCP Translation 초기화 ===
 GCP_PROJECT_ID = os.getenv("GOOGLE_CLOUD_PROJECT")
@@ -251,11 +214,8 @@
     offsets, pos = [], 0
     for ln in lines:
         offsets.append(pos)
-<<<<<<< HEAD
         pos += len(ln) + 1
-=======
         pos += len(ln) + 1  # '\n' 포함
->>>>>>> e573ba17
     return offsets
 
 def build_pos_to_line(offsets: List[int]):
@@ -282,17 +242,6 @@
             "body": body.strip()
         })
 
-<<<<<<< HEAD
-    for m in re.finditer(r"\$\$(.+?)\$\$", tex, flags=re.DOTALL):
-        add("display($$ $$)", m.start(), m.end(), m.group(1))
-    for m in re.finditer(r"\\\[(.+?)\\\]", tex, flags=re.DOTALL):
-        add("display(\\[ \\])", m.start(), m.end(), m.group(1))
-    for m in re.finditer(r"\\\((.+?)\\\)", tex, flags=re.DOTALL):
-        add("inline(\\( \\))", m.start(), m.end(), m.group(1))
-    for m in re.finditer(r"(?<!\$)\$(?!\$)(.+?)(?<!\$)\$(?!\$)", tex, flags=re.DOTALL):
-        add("inline($ $)", m.start(), m.end(), m.group(1))
-
-=======
     # $$ ... $$
     for m in re.finditer(r"\$\$(.+?)\$\$", tex, flags=re.DOTALL):
         add("display($$ $$)", m.start(), m.end(), m.group(1))
@@ -307,7 +256,6 @@
         add("inline($ $)", m.start(), m.end(), m.group(1))
 
     # environments
->>>>>>> e573ba17
     envs = ["equation","equation*","align","align*","multline","multline*",
             "gather","gather*","flalign","flalign*","eqnarray","eqnarray*","split","cases"]
     for env in envs:
@@ -320,34 +268,24 @@
         key = (it["start"], it["end"])
         if key not in uniq:
             uniq[key] = it
-<<<<<<< HEAD
-=======
-
->>>>>>> e573ba17
+
     out = list(uniq.values())
     out.sort(key=lambda x: x["start"])
     return out
 
 
-<<<<<<< HEAD
 # === 난이도 휴리스틱 ===
-=======
 # === 셀 3: 난이도 휴리스틱 ===
->>>>>>> e573ba17
 ADV_TOKENS = [
     r"\\sum", r"\\prod", r"\\int", r"\\lim", r"\\nabla", r"\\partial",
     r"\\mathbb", r"\\mathcal", r"\\mathbf", r"\\boldsymbol",
     r"\\argmax", r"\\argmin", r"\\operatorname", r"\\mathrm\{KL\}",
     r"\\mathbb\{E\}", r"\\Pr", r"\\sigma", r"\\mu", r"\\Sigma", r"\\theta",
-<<<<<<< HEAD
     r"\\frac\{[^{}]*\{[^{}]*\}[^{}]*\}",
+    r"\\frac\{[^{}]*\{[^{}]*\}[^{}]*\}",  # nested fraction
     r"\\hat\{", r"\\tilde\{", r"\\bar\{", r"\\widehat\{", r"\\widetilde\{",
     r"\\sqrt\{[^{}]*\{",
-=======
-    r"\\frac\{[^{}]*\{[^{}]*\}[^{}]*\}",  # nested fraction
-    r"\\hat\{", r"\\tilde\{", r"\\bar\{", r"\\widehat\{", r"\\widetilde\{",
     r"\\sqrt\{[^{}]*\{",                  # nested sqrt
->>>>>>> e573ba17
     r"\\left", r"\\right",
     r"\\in", r"\\subset", r"\\forall", r"\\exists",
     r"\\cdot", r"\\times", r"\\otimes",
@@ -370,11 +308,7 @@
     return False
 
 
-<<<<<<< HEAD
-# === LLM ===
-=======
 # === 셀 4: 문서 개요 LLM ===
->>>>>>> e573ba17
 def take_slices(text: str, head_chars=4000, mid_chars=2000, tail_chars=4000):
     n = len(text)
     head = text[:min(head_chars, n)]
@@ -384,11 +318,6 @@
     return head, mid, tail
 
 def _generate_with_mask_from_messages(messages: List[Dict]) -> str:
-<<<<<<< HEAD
-=======
-    if not model_loaded or tokenizer is None or model is None:
-        raise RuntimeError("Math model is not loaded")
->>>>>>> e573ba17
     inputs = tokenizer.apply_chat_template(
         messages, add_generation_prompt=True, return_tensors="pt", padding=True
     )
@@ -402,13 +331,8 @@
     return tokenizer.decode(out[0], skip_special_tokens=True)
 
 def chat_overview(prompt: str) -> str:
-<<<<<<< HEAD
     if tokenizer is None or model is None:
         raise RuntimeError("Model is not loaded.")
-=======
-    if not model_loaded or tokenizer is None or model is None:
-        raise RuntimeError("Math model is not loaded")
->>>>>>> e573ba17
     messages = [
         {"role": "system", "content":
          "You are a clear, concise technical writer who summarizes LaTeX-based AI papers for a general technical audience."},
@@ -417,11 +341,8 @@
     text = _generate_with_mask_from_messages(messages)
     return text.split(messages[-1]["content"])[-1].strip()
 
-<<<<<<< HEAD
-=======
 
 # === 셀 5: 수식 해설 LLM ===
->>>>>>> e573ba17
 EXPLAIN_SYSTEM = (
     "You are a teacher who explains math/AI research equations in clear, simple English. "
     "Always be precise, polite, and easy to understand."
@@ -440,13 +361,8 @@
 """
 
 def explain_equation_with_llm(eq_latex: str) -> str:
-<<<<<<< HEAD
-    if tokenizer is None or model is None:
-        raise RuntimeError("Model is not loaded.")
-=======
     if not model_loaded or tokenizer is None or model is None:
         raise RuntimeError("Math model is not loaded")
->>>>>>> e573ba17
     messages = [
         {"role": "system", "content": EXPLAIN_SYSTEM},
         {"role": "user",   "content": EXPLAIN_TEMPLATE.format(EQUATION=eq_latex)}
@@ -455,11 +371,8 @@
     return text.split(messages[-1]["content"])[-1].strip()
 
 
-<<<<<<< HEAD
 # === TeX 리포트 생성 ===
-=======
 # === 셀 6: LaTeX 리포트(.tex) ===
->>>>>>> e573ba17
 def latex_escape_verbatim(s: str) -> str:
     s = s.replace("\\", r"\\")
     s = s.replace("#", r"\#").replace("$", r"\$")
@@ -499,16 +412,8 @@
     return "\n".join(parts)
 
 
-<<<<<<< HEAD
 # === 보조: 수식 개수 ===
 def count_equations_only(input_tex_path: str) -> Dict[str, int]:
-=======
-# === 보조: 수식 개수만 ===
-def count_equations_only(input_tex_path: str) -> Dict[str, int]:
-    if not model_loaded:
-        raise RuntimeError("Math model is not loaded")
-    
->>>>>>> e573ba17
     p = Path(input_tex_path)
     if not p.exists():
         raise FileNotFoundError(f"Cannot find TeX file: {input_tex_path}")
@@ -693,12 +598,6 @@
 # ========================== 메인 파이프라인 ============================
 # ======================================================================
 def run_pipeline(input_tex_path: str) -> Dict:
-<<<<<<< HEAD
-=======
-    if not model_loaded:
-        raise RuntimeError("Math model is not loaded")
-    
->>>>>>> e573ba17
     p = Path(input_tex_path)
     if not p.exists():
         raise FileNotFoundError(f"Cannot find TeX file: {input_tex_path}")
@@ -706,10 +605,6 @@
     Path(OUT_DIR).mkdir(parents=True, exist_ok=True)
 
     src = p.read_text(encoding="utf-8", errors="ignore")
-<<<<<<< HEAD
-=======
-
->>>>>>> e573ba17
     offsets = make_line_offsets(src)
     pos_to_line = build_pos_to_line(offsets)
 
@@ -752,10 +647,7 @@
             "explanation": exp
         })
 
-<<<<<<< HEAD
     # === 원본 저장 ===
-=======
->>>>>>> e573ba17
     json_path = os.path.join(OUT_DIR, "equations_explained.json")
     with open(json_path, "w", encoding="utf-8") as f:
         json.dump({"overview": doc_overview, "items": explanations}, f, ensure_ascii=False, indent=2)
@@ -766,7 +658,6 @@
     Path(report_tex_path).write_text(report_tex, encoding="utf-8")
     print(f"저장된 TeX: {report_tex_path}", flush=True)
 
-<<<<<<< HEAD
     # === [NEW] 번역본 생성 ===
     json_ko_path  = os.path.join(OUT_DIR, "equations_explained.ko.json")
     tex_ko_path   = os.path.join(OUT_DIR, "yolo_math_report.ko.tex")
@@ -782,8 +673,6 @@
         print("[Translate TeX Error]", e, file=sys.stderr)
 
     # === 반환 ===
-=======
->>>>>>> e573ba17
     return {
         "input": str(p),
         "counts": {
@@ -800,13 +689,8 @@
     }
 
 
-<<<<<<< HEAD
 # === FastAPI ===
 app = FastAPI(title="POLO Math Explainer API", version="1.1.0")
-=======
-# === FastAPI 앱 ===
-app = FastAPI(title="POLO Math Explainer API", version="1.0.0")
->>>>>>> e573ba17
 
 class MathRequest(BaseModel):
     path: str
@@ -819,25 +703,13 @@
         "torch": torch.__version__,
         "cuda": torch.cuda.is_available(),
         "device": DEVICE,
-<<<<<<< HEAD
         "model_loaded": (tokenizer is not None and model is not None),
         "gcp_translate_ready": (gcp_translate_client is not None and GCP_PARENT is not None),
         "gcp_parent": GCP_PARENT
-=======
-        "model_loaded": model_loaded,
-        "tokenizer_loaded": tokenizer is not None,
-        "model_name": MODEL_ID,
-        "cache_dir": str(SAFE_CACHE_DIR)
->>>>>>> e573ba17
     }
 
 @app.get("/count/{file_path:path}")
 async def count_get(file_path: str):
-<<<<<<< HEAD
-=======
-    if not model_loaded:
-        raise HTTPException(status_code=503, detail="Math model is not loaded")
->>>>>>> e573ba17
     try:
         return count_equations_only(file_path)
     except FileNotFoundError as e:
@@ -847,11 +719,6 @@
 
 @app.post("/count")
 async def count_post(req: MathRequest):
-<<<<<<< HEAD
-=======
-    if not model_loaded:
-        raise HTTPException(status_code=503, detail="Math model is not loaded")
->>>>>>> e573ba17
     try:
         return count_equations_only(req.path)
     except FileNotFoundError as e:
@@ -861,11 +728,6 @@
 
 @app.get("/math/{file_path:path}")
 async def math_get(file_path: str):
-<<<<<<< HEAD
-=======
-    if not model_loaded:
-        raise HTTPException(status_code=503, detail="Math model is not loaded")
->>>>>>> e573ba17
     try:
         return run_pipeline(file_path)
     except FileNotFoundError as e:
@@ -875,11 +737,6 @@
 
 @app.post("/math")
 async def math_post(req: MathRequest):
-<<<<<<< HEAD
-=======
-    if not model_loaded:
-        raise HTTPException(status_code=503, detail="Math model is not loaded")
->>>>>>> e573ba17
     try:
         return run_pipeline(req.path)
     except FileNotFoundError as e:
@@ -888,14 +745,11 @@
         raise HTTPException(status_code=500, detail=f"Error: {e}")
 
 # 직접 실행
+# 직접 실행
 if __name__ == "__main__":
     try:
         import uvicorn
-<<<<<<< HEAD
         print("🚀 Math Model 서버 시작...")
-=======
-        print("🚀 Math Model 서버 시작 중...")
->>>>>>> e573ba17
         uvicorn.run("app:app", host="0.0.0.0", port=5004, reload=False)
     except Exception as e:
         print(f"❌ 시작 실패: {e}")
