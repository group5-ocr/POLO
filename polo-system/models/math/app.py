<<<<<<< HEAD
"""
POLO Math Service
- 전처리에서 합쳐진 수학 텍스트를 받아 섹션/설명/참조를 생성
- 완료 시 orchestrator에 콜백
"""
import os, json, time
from pathlib import Path
from typing import Optional, List, Dict, Any
import uvicorn, httpx
=======
# -*- coding: utf-8 -*-
"""
LaTeX 수식 해설 API (FastAPI)

실행 방법
- 개발 모드(핫 리로드): uvicorn --reload app:app
- 프로덕션 모드(권장):   uvicorn app:app

제공 엔드포인트
- GET  /health
  : 서버/모델 상태 점검용 엔드포인트입니다.

- GET  /count/{file_path:path}
  : 특정 TeX 파일의 수식을 추출해 "총 수식 개수"와 "고난도(중학생 이상) 수식 개수"만 빠르게 계산합니다.
    콘솔에도 즉시 출력(printf)되며, JSON으로 개수만 반환합니다.

- POST /count
  : {"path": "C:\\...\\yolo.tex"} 형식의 JSON으로 위와 동일한 기능을 제공합니다.

- GET  /math/{file_path:path}
  : 전체 파이프라인 실행(수식 추출/분류 → 문서 개요(영어) 생성 → 고난도 수식에 대한 해설(영어) 생성 → JSON/TeX 저장)

- POST /math
  : {"path": "C:\\...\\yolo.tex"} 형식의 JSON으로 위와 동일한 기능을 제공합니다.

주의/특징
- 콘솔 출력이 지연되지 않도록 stdout 라인 버퍼링 + print(..., flush=True)를 사용합니다.
- 일부 모델에서 pad_token과 eos_token이 같을 때 뜨는 경고를 피하기 위해,
  pad 토큰이 없거나 eos와 같으면 [PAD] 토큰을 추가하고, generate 시 attention_mask를 명시적으로 전달합니다.
- LLM 프롬프트(문서 개요/수식 해설)는 요청에 따라 영어로 작성되어 있습니다.
"""

# === 셀 1: 환경 준비 & 모델 로드 ===
import os, sys, json, re, textwrap, datetime, torch
from typing import List, Dict
from pathlib import Path
>>>>>>> 4dcf1599
from fastapi import FastAPI, HTTPException
from pydantic import BaseModel
from transformers import AutoTokenizer, AutoModelForCausalLM, BitsAndBytesConfig

# [권장] 콘솔 출력이 바로 보이도록 stdout을 줄 단위로 버퍼링합니다.
# 일부 Windows + uvicorn --reload 환경에서 print 출력이 늦게 보이는 문제를 완화합니다.
try:
    sys.stdout.reconfigure(line_buffering=True)
except Exception:
    pass

VERSION = "POLO-Math-API v4 (EN-prompts + flush + mask + pad)"
print(VERSION, flush=True)

# ----- 경로 설정 -----
# INPUT_TEX_PATH: 기본 예시 경로 (엔드포인트에서 별도로 파일 경로를 넘기는 경우 이 값은 사용되지 않을 수 있습니다)
INPUT_TEX_PATH = r"C:\\POLO\\polo-system\\models\\math\\yolo.tex"
# OUT_DIR: 산출물 저장 폴더(JSON/TeX). 존재하지 않으면 생성합니다.
OUT_DIR        = "C:/POLO/polo-system/models/math/_build"
os.makedirs(OUT_DIR, exist_ok=True)

# ----- 모델/토크나이저 설정 -----
# MODEL_ID: 사용할 허깅페이스 모델 이름(Qwen 수학 특화 지시형 모델).
# USE_4BIT: VRAM 절약 목적의 4bit 양자화 사용 여부(필요 시 True로 설정).
# DEVICE: CUDA 사용 가능하면 'cuda', 아니면 'cpu'.
MODEL_ID = "Qwen/Qwen2.5-Math-1.5B-Instruct"
USE_4BIT = False
DEVICE   = "cuda" if torch.cuda.is_available() else "cpu"

# 현재 파이썬/파이토치/장치 상태를 콘솔에 출력합니다(디버깅 편의).
print(f"Python: {sys.version.split()[0]}", flush=True)
print(f"PyTorch: {torch.__version__}", flush=True)
print(f"CUDA available: {torch.cuda.is_available()}", flush=True)
if torch.cuda.is_available():
    print(f"GPU: {torch.cuda.get_device_name(0)}", flush=True)
print(f"Device selected: {DEVICE}", flush=True)

try:
    # 1) 토크나이저 로드
    #    trust_remote_code=True는 모델 저장소의 커스텀 코드를 신뢰하고 로드한다는 의미입니다.
    tokenizer = AutoTokenizer.from_pretrained(MODEL_ID, trust_remote_code=True)

    # 2) pad 토큰 보정
    #    - 일부 모델은 pad_token이 없거나 eos_token과 같은 값으로 설정되어 있습니다.
    #    - 이런 경우 attention_mask 자동 생성이 모호하여 경고/오동작이 발생할 수 있으므로
    #      [PAD]를 추가하여 pad_token_id를 명확히 만듭니다.
    PAD_ADDED = False
    if tokenizer.pad_token_id is None or tokenizer.pad_token_id == tokenizer.eos_token_id:
        tokenizer.add_special_tokens({'pad_token': '[PAD]'})
        PAD_ADDED = True

    # 3) 모델 로드 (필요 시 4bit 양자화 설정)
    bnb_config = None
    if USE_4BIT:
        bnb_config = BitsAndBytesConfig(
            load_in_4bit=True,
            bnb_4bit_quant_type="nf4",
            bnb_4bit_use_double_quant=True,
            bnb_4bit_compute_dtype=torch.float16
        )

    model = AutoModelForCausalLM.from_pretrained(
        MODEL_ID,
        device_map="auto",  # 가용 장치에 자동 매핑
        torch_dtype=torch.float16 if DEVICE == "cuda" else torch.float32,
        quantization_config=bnb_config,
        low_cpu_mem_usage=True,
        trust_remote_code=True
    )

    # 4) pad 토큰을 추가했다면 임베딩 테이블 크기 리사이즈가 필요합니다.
    if PAD_ADDED:
        model.resize_token_embeddings(len(tokenizer))

    # 5) 텍스트 생성 시 공통 하이퍼파라미터(필요 시 조절)
    GEN_KW = dict(
        max_new_tokens=512,  # 생성 최대 토큰 수
        temperature=0.2,     # 샘플링 온도(낮을수록 결정적)
        top_p=0.9,           # 누적 확률 상위 p만 샘플링
        do_sample=True       # 샘플링 사용(온도/탑P 적용)
    )
    print("Model & tokenizer loaded.", flush=True)

except Exception as e:
    # 모델 로드 실패 시 이후 요청에서 에러가 발생하도록 None 처리
    tokenizer = None
    model = None
    GEN_KW = {}
    print("[Model Load Error]", e, flush=True)


# === 공통 유틸: 라인 오프셋 인덱스 ===
def make_line_offsets(text: str) -> List[int]:
    """
    전체 텍스트를 줄 단위로 분할하여, 각 줄의 시작 인덱스(오프셋)를 리스트로 만듭니다.
    추후 특정 문자 위치(index)를 '몇 번째 줄'인지 빠르게 역매핑하는 데 사용합니다.
    """
    lines = text.splitlines()
    offsets, pos = [], 0
    for ln in lines:
        offsets.append(pos)
        pos += len(ln) + 1  # 줄바꿈 문자('\n') 고려
    return offsets

def build_pos_to_line(offsets: List[int]):
    """
    문자 위치 p(0-based index)를 받아 1-based 라인 번호로 변환하는 함수를 반환합니다.
    이진 탐색을 사용해 빠르게 계산합니다.
    """
    def pos_to_line(p: int) -> int:
        lo, hi = 0, len(offsets)-1
        while lo <= hi:
            mid = (lo+hi)//2
            if offsets[mid] <= p:
                lo = mid + 1
            else:
                hi = mid - 1
        return hi + 1  # 1-based
    return pos_to_line


# === 셀 2: LaTeX 수식 추출 ===
def extract_equations(tex: str, pos_to_line) -> List[Dict]:
    """
    LaTeX 소스 문자열에서 다양한 수식 표기들을 탐지하여 추출합니다.
    - $$ ... $$, \[ ... \], \( ... \), inline $ ... $, 그리고 수식 환경(equation, align 등)
    - 각 수식에 대해 시작/끝 인덱스, 라인 번호, 원문(body) 등을 기록합니다.
    - 중복(동일 범위) 결과는 제거하고, 문서 내 등장 순서대로 정렬하여 반환합니다.
    """
    matches: List[Dict] = []

    def add(kind, start, end, body, env=""):
        matches.append({
            "kind": kind, "env": env, "start": start, "end": end,
            "line_start": pos_to_line(start), "line_end": pos_to_line(end),
            "body": body.strip()
        })

    # $$ ... $$ 디스플레이 수식
    for m in re.finditer(r"\$\$(.+?)\$\$", tex, flags=re.DOTALL):
        add("display($$ $$)", m.start(), m.end(), m.group(1))

    # \[ ... \] 디스플레이 수식
    for m in re.finditer(r"\\\[(.+?)\\\]", tex, flags=re.DOTALL):
        add("display(\\[ \\])", m.start(), m.end(), m.group(1))

    # \( ... \) 인라인 수식(별도 구분)
    for m in re.finditer(r"\\\((.+?)\\\)", tex, flags=re.DOTALL):
        add("inline(\\( \\))", m.start(), m.end(), m.group(1))

    # inline $...$ (단, $$ 제외)
    for m in re.finditer(r"(?<!\$)\$(?!\$)(.+?)(?<!\$)\$(?!\$)", tex, flags=re.DOTALL):
        add("inline($ $)", m.start(), m.end(), m.group(1))

    # 수식 환경들 (equation, align, gather 등)
    envs = ["equation","equation*","align","align*","multline","multline*",
            "gather","gather*","flalign","flalign*","eqnarray","eqnarray*","split"]
    for env in envs:
        pattern = rf"\\begin{{{re.escape(env)}}}(.+?)\\end{{{re.escape(env)}}}"
        for m in re.finditer(pattern, tex, flags=re.DOTALL):
            add("env", m.start(), m.end(), m.group(1), env=env)

    # 동일 범위 중복 제거
    uniq = {}
    for it in matches:
        key = (it["start"], it["end"])
        if key not in uniq:
            uniq[key] = it

    # 등장 순서대로 정렬
    out = list(uniq.values())
    out.sort(key=lambda x: x["start"])
    return out


# === 셀 3: 난이도 휴리스틱 정의 ===
# 아래 휴리스틱은 "중학생 이상" 난이도로 판단할 수식의 특징을 간단히 체크합니다.
# - 특정 수학 기호/명령어 포함(∑, ∫, 𝔼, KL 등)
# - 수식 길이, 첨자/윗첨자 개수, 줄바꿈 포함여부 등
ADV_TOKENS = [
    r"\\sum", r"\\prod", r"\\int", r"\\lim", r"\\nabla", r"\\partial",
    r"\\mathbb", r"\\mathcal", r"\\mathbf", r"\\boldsymbol",
    r"\\argmax", r"\\argmin", r"\\operatorname", r"\\mathrm\{KL\}",
    r"\\mathbb\{E\}", r"\\Pr", r"\\sigma", r"\\mu", r"\\Sigma", r"\\theta",
    r"\\frac\{[^{}]*\{[^{}]*\}[^{}]*\}",  # 중첩 분수 패턴
    r"\\hat\{", r"\\tilde\{", r"\\bar\{", r"\\widehat\{", r"\\widetilde\{",
    r"\\sqrt\{[^{}]*\{",                  # 중첩 제곱근
    r"\\left", r"\\right",
    r"\\in", r"\\subset", r"\\forall", r"\\exists",
    r"\\cdot", r"\\times", r"\\otimes",
    r"IoU", r"\\log", r"\\exp",
    r"\\mathbb\{R\}", r"\\mathbb\{N\}", r"\\mathbb\{Z\}",
    r"\\Delta", r"\\delta", r"\\epsilon", r"\\varepsilon",
]
ADV_RE = re.compile("|".join(ADV_TOKENS))

def count_subscripts(expr: str) -> int:
    """
    첨자('_') 사용 횟수를 대략적으로 셉니다.
    '{' 또는 '\' 다음에 오는 '_'도 감안하기 위해 단순한 정규식으로 세어 줍니다.
    """
    return len(re.findall(r"_[a-zA-Z0-9{\\]", expr))

def is_advanced(eq: str) -> bool:
    """
    수식 문자열 eq가 고난도(중학생 이상)인지 간단한 휴리스틱으로 판정합니다.
    - ADV_RE 키워드 존재
    - 길이가 길고 첨자가 일정 개수 이상
    - 여러 줄 수식(줄바꿈 포함) + 일정 길이 이상
    """
    if ADV_RE.search(eq):
        return True
    if len(eq) > 40 and count_subscripts(eq) >= 2:
        return True
    if "\n" in eq and len(eq) > 30:
        return True
    return False


# === 셀 4: 문서 개요(Overview) LLM 생성 ===
def take_slices(text: str, head_chars=4000, mid_chars=2000, tail_chars=4000):
    """
    긴 LaTeX 문서 전체를 모두 모델에 넣기 어렵기 때문에,
    앞/중/뒤 일부만 슬라이스하여 요약에 사용합니다.
    - head: 문서 앞부분
    - mid : 문서 중간의 중간(Middle 중심)
    - tail: 문서 끝부분
    """
    n = len(text)
    head = text[:min(head_chars, n)]
    mid_start = max((n // 2) - (mid_chars // 2), 0)
    mid = text[mid_start: mid_start + min(mid_chars, n)]
    tail = text[max(0, n - tail_chars):]
    return head, mid, tail

def _generate_with_mask_from_messages(messages: List[Dict]) -> str:
    """
    Qwen 지시형 포맷에 맞춰 chat 템플릿을 적용합니다.
    - padding=True로 패딩을 강제하고,
    - attention_mask를 직접 생성하여 generate에 명시적으로 전달합니다.
      (pad==eos 경고 및 비일관 동작 방지)
    """
    inputs = tokenizer.apply_chat_template(
        messages, add_generation_prompt=True, return_tensors="pt", padding=True
    )
    attention_mask = (inputs != tokenizer.pad_token_id).long()
    with torch.no_grad():
        out = model.generate(
            input_ids=inputs.to(model.device),
            attention_mask=attention_mask.to(model.device),
            **GEN_KW
        )
    return tokenizer.decode(out[0], skip_special_tokens=True)

def chat_overview(prompt: str) -> str:
    """
    문서 앞/중/뒤 슬라이스를 입력 받아, 영어로 간결한 문서 개요를 생성합니다.
    - system: 기술 블로그 스타일의 간결/명확 요약자 역할 부여
    - user  : 실제 프롬프트(영어)
    """
    if tokenizer is None or model is None:
        raise RuntimeError("Model is not loaded.")
    messages = [
        {"role": "system", "content":
         "You are a clear, concise technical writer who summarizes LaTeX-based AI papers for a general technical audience."},
        {"role": "user", "content": prompt}
    ]
    text = _generate_with_mask_from_messages(messages)
    # 모델 출력에서 사용자 프롬프트 이후 부분만 잘라 반환
    return text.split(messages[-1]["content"])[-1].strip()


# === 셀 5: 수식 해설(Explanation) LLM 생성 ===
# 시스템/템플릿은 영어로 유지(요청사항). 예시/설명/결론 순서로 설명하게 합니다.
EXPLAIN_SYSTEM = (
    "You are a teacher who explains math/AI research equations in clear, simple English. "
    "Always be precise, polite, and easy to understand."
)
EXPLAIN_TEMPLATE = """Please explain the following equation so that it can be understood by someone at least at a middle school level.
Follow this exact order in your output: Example → Explanation → Conclusion

- Example: Show the equation exactly as LaTeX in a single block (do not modify or add anything).
- Explanation: Provide bullet points explaining the meaning of symbols (∑, 𝟙, ^, _, √, \\, etc.) and the role of each term, in a clear and concise way.
- Conclusion: Summarize in one sentence the core purpose of this equation in the context of the paper (e.g., loss composition, normalization, coordinate error, probability/log-likelihood, etc.).
- (Important) Do not change the symbols or the order of the equation, and do not invent new symbols.
- (Important) Write only in English.

[Equation]
{EQUATION}
"""

def explain_equation_with_llm(eq_latex: str) -> str:
    """
    단일 수식(LaTeX 문자열)에 대해 영어 해설을 생성합니다.
    - system: 설명자 역할 지시
    - user  : 템플릿 + 실제 수식 삽입
    """
    if tokenizer is None or model is None:
        raise RuntimeError("Model is not loaded.")
    messages = [
        {"role": "system", "content": EXPLAIN_SYSTEM},
        {"role": "user",   "content": EXPLAIN_TEMPLATE.format(EQUATION=eq_latex)}
    ]
    text = _generate_with_mask_from_messages(messages)
    # 사용자 프롬프트 이후 부분만 반환
    return text.split(messages[-1]["content"])[-1].strip()


# === 셀 6: LaTeX 리포트(.tex) 생성 ===
def latex_escape_verbatim(s: str) -> str:
    """
    LaTeX에서 의미 있는 특수문자들을 이스케이프합니다.
    - 리포트에 원문 텍스트(개요 등)를 안전하게 삽입하기 위한 유틸입니다.
    """
    s = s.replace("\\", r"\\")
    s = s.replace("#", r"\#").replace("$", r"\$")
    s = s.replace("%", r"\%").replace("&", r"\&")
    s = s.replace("_", r"\_").replace("{", r"\{").replace("}", r"\}")
    s = s.replace("^", r"\^{}").replace("~", r"\~{}")
    return s

def build_report(overview: str, items: List[Dict]) -> str:
    """
    최종 LaTeX 리포트(.tex) 내용을 문자열로 생성합니다.
    - 개요(Overview) 섹션 1개
    - 각 수식 해설 섹션(라인/종류/환경 표기 + 모델 출력 텍스트)
    """
    header = (r"""\\documentclass[11pt]{article}
\\usepackage[margin=1in]{geometry}
\\usepackage{amsmath, amssymb, amsfonts}
\\usepackage{hyperref}
\\usepackage{kotex}
\\setlength{\\parskip}{6pt}
\\setlength{\\parindent}{0pt}
\\title{LaTeX Equation Explanation Report (Middle-School Level+)}
\\author{Automatic Pipeline}
\\date{""" + datetime.date.today().isoformat() + r"""}
\\begin{document}
\\maketitle
\\tableofcontents
\\newpage
""")
    parts = [header]
    parts.append(r"\\section*{Document Overview}")
    parts.append(latex_escape_verbatim(overview))
    parts.append("\n\\newpage\n")

    for it in items:
        title = f"Lines {it['line_start']}–{it['line_end']} / {it['kind']} {('['+it['env']+']') if it['env'] else ''}"
        parts.append(f"\\section*{{{latex_escape_verbatim(title)}}}")
        # 해설은 이미 LaTeX이 아닌 일반 텍스트(영어)일 가능성이 크므로 그대로 삽입
        parts.append(it["explanation"])
        parts.append("\n")

    parts.append("\\end{document}\n")
    return "\n".join(parts)


# === 보조: 수식 개수만 빠르게 세기 ===
def count_equations_only(input_tex_path: str) -> Dict[str, int]:
    """
    파일을 읽어 수식을 추출하고, 고난도 수식 분류까지 수행하여 개수만 반환합니다.
    - 콘솔에도 합계를 즉시 출력합니다(디버깅/확인 편의).
    """
    p = Path(input_tex_path)
    if not p.exists():
        raise FileNotFoundError(f"Cannot find TeX file: {input_tex_path}")

    src = p.read_text(encoding="utf-8", errors="ignore")
    offsets = make_line_offsets(src)
    pos_to_line = build_pos_to_line(offsets)
    equations_all = extract_equations(src, pos_to_line)
    equations_advanced = [e for e in equations_all if is_advanced(e["body"])]

    print(f"총 수식: {len(equations_all)}", flush=True)
    print(f"중학생 수준 이상: {len(equations_advanced)} / {len(equations_all)}", flush=True)

    return {"총 수식": len(equations_all),
            "중학생 수준 이상": len(equations_advanced)}


# === 메인 파이프라인 ===
def run_pipeline(input_tex_path: str) -> Dict:
    """
    전체 처리 파이프라인:
    1) 파일 읽기
    2) 수식 추출 및 고난도 분류
    3) 문서 개요(영어) 생성
    4) 고난도 수식 각각에 대한 해설(영어) 생성
    5) JSON/TeX 산출물 저장
    6) 처리 요약(개수/경로) 반환
    """
    p = Path(input_tex_path)
    if not p.exists():
        raise FileNotFoundError(f"Cannot find TeX file: {input_tex_path}")

    # 산출 폴더 보장
    Path(OUT_DIR).mkdir(parents=True, exist_ok=True)

    # 1) 파일 읽기
    src = p.read_text(encoding="utf-8", errors="ignore")

    # 2) 라인 오프셋 준비
    offsets = make_line_offsets(src)
    pos_to_line = build_pos_to_line(offsets)

    # 3) 수식 추출 & 고난도 분류
    equations_all = extract_equations(src, pos_to_line)
    equations_advanced = [e for e in equations_all if is_advanced(e["body"])]

    # 콘솔에 합계 즉시 출력
    print(f"총 수식: {len(equations_all)}", flush=True)
    print(f"중학생 수준 이상: {len(equations_advanced)} / {len(equations_all)}", flush=True)

    # 4) 문서 개요 생성(영어 프롬프트)
    head, mid, tail = take_slices(src)
    overview_prompt = textwrap.dedent(f"""
    You will be given three slices of a LaTeX document (head / middle / tail).
    Please produce a concise English overview with:
    - One short paragraph describing the core topic and objective of the paper.
    - A few bullet points listing the main sections or ideas (if discernible).
    - Focus on how mathematical notation and symbols are used to support the overall flow.

    [HEAD]
    {head}

    [MIDDLE]
    {mid}

    [TAIL]
    {tail}
    """).strip()
    doc_overview = chat_overview(overview_prompt)

    # 5) 고난도 수식 해설(영어) 생성
    explanations: List[Dict] = []
    for idx, item in enumerate(equations_advanced, start=1):
        print(f"[{idx}/{len(equations_advanced)}] 라인 {item['line_start']}–{item['line_end']}", flush=True)
        exp = explain_equation_with_llm(item["body"])
        explanations.append({
            "index": idx,
            "line_start": item["line_start"],
            "line_end": item["line_end"],
            "kind": item["kind"],
            "env": item["env"],
            "equation": item["body"],
            "explanation": exp
        })

    # 6) JSON 저장
    json_path = os.path.join(OUT_DIR, "equations_explained.json")
    with open(json_path, "w", encoding="utf-8") as f:
        json.dump({"overview": doc_overview, "items": explanations}, f, ensure_ascii=False, indent=2)
    print(f"저장된 JSON: {json_path}", flush=True)

    # 7) LaTeX 리포트(.tex) 저장
    report_tex_path = os.path.join(OUT_DIR, "yolo_math_report.tex")
    report_tex = build_report(doc_overview, explanations)
    Path(report_tex_path).write_text(report_tex, encoding="utf-8")
    print(f"저장된 TeX: {report_tex_path}", flush=True)

    # 8) 처리 요약 반환(엔드포인트 응답)
    return {
        "input": str(p),
        "counts": {
            "총 수식": len(equations_all),
            "중학생 수준 이상": len(equations_advanced)
        },
        "outputs": {
            "json": json_path,
            "report_tex": report_tex_path,
            "out_dir": OUT_DIR
        }
    }


# === FastAPI 앱 정의 ===
app = FastAPI(title="POLO Math Explainer API", version="1.0.0")

# 요청 바디 유효성 검사용 모델
class MathRequest(BaseModel):
    path: str

@app.get("/health")
async def health():
    """
    서버 상태/환경 점검용 엔드포인트입니다.
    - 파이썬/파이토치 버전, CUDA 사용 가능 여부, 장치, 모델 로드 여부를 반환합니다.
    """
    return {
        "status": "ok",
        "python": sys.version.split()[0],
        "torch": torch.__version__,
        "cuda": torch.cuda.is_available(),
        "device": DEVICE,
        "model_loaded": (tokenizer is not None and model is not None)
    }

@app.get("/count/{file_path:path}")
async def count_get(file_path: str):
    """
    경로를 URL path로 넘겨 수식 개수만 빠르게 계산합니다.
    - 파일이 없으면 404를 반환합니다.
    - 그 외 예외는 500으로 감싸서 반환합니다.
    """
    try:
        return count_equations_only(file_path)
    except FileNotFoundError as e:
        raise HTTPException(status_code=404, detail=str(e))
    except Exception as e:
        raise HTTPException(status_code=500, detail=f"Error: {e}")

@app.post("/count")
async def count_post(req: MathRequest):
    """
    JSON 바디 {"path": "..."}로 수식 개수만 빠르게 계산합니다.
    - 파일이 없으면 404를 반환합니다.
    - 그 외 예외는 500으로 감싸서 반환합니다.
    """
    try:
        return count_equations_only(req.path)
    except FileNotFoundError as e:
        raise HTTPException(status_code=404, detail=str(e))
    except Exception as e:
        raise HTTPException(status_code=500, detail=f"Error: {e}")

<<<<<<< HEAD
ORCH_BASE = os.getenv("ORCH_BASE", "http://localhost:8000")
SAVE_ROOT = Path(os.getenv("MATH_SAVE_ROOT", "data/math")).absolute()
SAVE_ROOT.mkdir(parents=True, exist_ok=True)

app = FastAPI(title="POLO Math", version="1.0.0")

class GenReq(BaseModel):
    paper_id: str
    math_text_path: str

@app.get("/health")
def health():
    return {"ok": True}

def dummy_math_generator(text: str) -> Dict[str, Any]:
    # 실제 구현: LLM/수식 파서 등
    sections = [
        {"equation_id": "eq1", "title": "Definition", "explanation": "Definition of loss function ...", "refs": []},
        {"equation_id": "eq2", "title": "Theorem", "explanation": "Main convergence theorem ...", "refs": ["eq1"]},
    ]
    return {"sections": sections}

@app.post("/generate")
async def generate(req: GenReq):
    p = Path(req.math_text_path)
    if not p.exists():
        raise HTTPException(400, f"math_text_path not found: {p}")
    text = p.read_text(encoding="utf-8")

    # 1) 생성
    result = dummy_math_generator(text)

    # 2) 산출 저장
    out_dir = SAVE_ROOT / req.paper_id
    out_dir.mkdir(parents=True, exist_ok=True)
    result_path = out_dir / "math_sections.json"
    result_path.write_text(json.dumps(result, ensure_ascii=False, indent=2), encoding="utf-8")

    # 3) 콜백
    callback_url = f"{ORCH_BASE}/generate/math-callback"
    payload = {
        "paper_id": req.paper_id,
        "math_result_path": str(result_path),
        "sections": result.get("sections"),
    }
    async with httpx.AsyncClient(timeout=30) as cx:
        await cx.post(callback_url, json=payload)

    return {"ok": True, "result_path": str(result_path), "sections": result.get("sections")}

if __name__ == "__main__":
    uvicorn.run("app:app", host="0.0.0.0", port=5004, reload=False)
=======
@app.get("/math/{file_path:path}")
async def math_get(file_path: str):
    """
    경로를 URL path로 넘겨 전체 파이프라인을 실행합니다.
    - 파일이 없으면 404를 반환합니다.
    - 그 외 예외는 500으로 감싸서 반환합니다.
    """
    try:
        return run_pipeline(file_path)
    except FileNotFoundError as e:
        raise HTTPException(status_code=404, detail=str(e))
    except Exception as e:
        raise HTTPException(status_code=500, detail=f"Error: {e}")

@app.post("/math")
async def math_post(req: MathRequest):
    """
    JSON 바디 {"path": "..."}로 전체 파이프라인을 실행합니다.
    - 파일이 없으면 404를 반환합니다.
    - 그 외 예외는 500으로 감싸서 반환합니다.
    """
    try:
        return run_pipeline(req.path)
    except FileNotFoundError as e:
        raise HTTPException(status_code=404, detail=str(e))
    except Exception as e:
        raise HTTPException(status_code=500, detail=f"Error: {e}")

# 직접 실행 진입점 (python app.py)
if __name__ == "__main__":
    import uvicorn
    # --reload는 개발 편의용(코드 변경 시 자동 재시작). 배포 시에는 제거하세요.
    uvicorn.run("app:app", host="127.0.0.1", port=8000, reload=True)
>>>>>>> 4dcf1599
<|MERGE_RESOLUTION|>--- conflicted
+++ resolved
@@ -1,14 +1,3 @@
-<<<<<<< HEAD
-"""
-POLO Math Service
-- 전처리에서 합쳐진 수학 텍스트를 받아 섹션/설명/참조를 생성
-- 완료 시 orchestrator에 콜백
-"""
-import os, json, time
-from pathlib import Path
-from typing import Optional, List, Dict, Any
-import uvicorn, httpx
-=======
 # -*- coding: utf-8 -*-
 """
 LaTeX 수식 해설 API (FastAPI)
@@ -45,7 +34,6 @@
 import os, sys, json, re, textwrap, datetime, torch
 from typing import List, Dict
 from pathlib import Path
->>>>>>> 4dcf1599
 from fastapi import FastAPI, HTTPException
 from pydantic import BaseModel
 from transformers import AutoTokenizer, AutoModelForCausalLM, BitsAndBytesConfig
@@ -572,60 +560,6 @@
     except Exception as e:
         raise HTTPException(status_code=500, detail=f"Error: {e}")
 
-<<<<<<< HEAD
-ORCH_BASE = os.getenv("ORCH_BASE", "http://localhost:8000")
-SAVE_ROOT = Path(os.getenv("MATH_SAVE_ROOT", "data/math")).absolute()
-SAVE_ROOT.mkdir(parents=True, exist_ok=True)
-
-app = FastAPI(title="POLO Math", version="1.0.0")
-
-class GenReq(BaseModel):
-    paper_id: str
-    math_text_path: str
-
-@app.get("/health")
-def health():
-    return {"ok": True}
-
-def dummy_math_generator(text: str) -> Dict[str, Any]:
-    # 실제 구현: LLM/수식 파서 등
-    sections = [
-        {"equation_id": "eq1", "title": "Definition", "explanation": "Definition of loss function ...", "refs": []},
-        {"equation_id": "eq2", "title": "Theorem", "explanation": "Main convergence theorem ...", "refs": ["eq1"]},
-    ]
-    return {"sections": sections}
-
-@app.post("/generate")
-async def generate(req: GenReq):
-    p = Path(req.math_text_path)
-    if not p.exists():
-        raise HTTPException(400, f"math_text_path not found: {p}")
-    text = p.read_text(encoding="utf-8")
-
-    # 1) 생성
-    result = dummy_math_generator(text)
-
-    # 2) 산출 저장
-    out_dir = SAVE_ROOT / req.paper_id
-    out_dir.mkdir(parents=True, exist_ok=True)
-    result_path = out_dir / "math_sections.json"
-    result_path.write_text(json.dumps(result, ensure_ascii=False, indent=2), encoding="utf-8")
-
-    # 3) 콜백
-    callback_url = f"{ORCH_BASE}/generate/math-callback"
-    payload = {
-        "paper_id": req.paper_id,
-        "math_result_path": str(result_path),
-        "sections": result.get("sections"),
-    }
-    async with httpx.AsyncClient(timeout=30) as cx:
-        await cx.post(callback_url, json=payload)
-
-    return {"ok": True, "result_path": str(result_path), "sections": result.get("sections")}
-
-if __name__ == "__main__":
-    uvicorn.run("app:app", host="0.0.0.0", port=5004, reload=False)
-=======
 @app.get("/math/{file_path:path}")
 async def math_get(file_path: str):
     """
@@ -658,5 +592,4 @@
 if __name__ == "__main__":
     import uvicorn
     # --reload는 개발 편의용(코드 변경 시 자동 재시작). 배포 시에는 제거하세요.
-    uvicorn.run("app:app", host="127.0.0.1", port=8000, reload=True)
->>>>>>> 4dcf1599
+    uvicorn.run("app:app", host="127.0.0.1", port=8000, reload=True)